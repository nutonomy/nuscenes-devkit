# nuScenes dev-kit.
# Code written by Freddy Boulton, Robert Beaudoin 2020.

import abc
from typing import Tuple

import numpy as np
from pyquaternion import Quaternion

from nuscenes.eval.common.utils import quaternion_yaw
from nuscenes.eval.predict.data_classes import Prediction
from nuscenes.predict import PredictHelper, convert_global_coords_to_local

KinematicsData = Tuple[float, float, float, float, float, float, float, float, float, float]


def _kinematics_from_tokens(helper: PredictHelper, instance: str, sample: str) -> KinematicsData:
    """
    Returns the 2D position, velocity and acceleration vectors from the given track records,
    along with the speed, yaw rate, (scalar) acceleration (magnitude), and heading.
    :param helper: Instance of PredictHelper.
    :instance: Token of instance.
    :sample: Token of sample.
    :return: KinematicsData.
    """

    annotation = helper.get_sample_annotation(instance, sample)
    x, y, _ = annotation['translation']
    yaw = quaternion_yaw(Quaternion(annotation['rotation']))

    velocity = helper.get_velocity_for_agent(instance, sample)
    acceleration = helper.get_acceleration_for_agent(instance, sample)
    yaw_rate = helper.get_heading_change_rate_for_agent(instance, sample)

    if np.isnan(velocity):
        velocity = 0.0
    if np.isnan(acceleration):
        acceleration = 0.0
    if np.isnan(yaw_rate):
        yaw_rate = 0.0

    hx, hy = np.cos(yaw), np.sin(yaw)
    vx, vy = velocity * hx, velocity * hy
    ax, ay = acceleration * hx, acceleration * hy

    return x, y, vx, vy, ax, ay, velocity, yaw_rate, acceleration, yaw


def _constant_velocity_heading_from_kinematics(kinematics_data: KinematicsData,
                                               sec_from_now: float,
                                               sampled_at: int) -> np.ndarray:
    """
    Computes a constant velocity baseline for given kinematics data, time window
    and frequency.
    :param kinematics_data: KinematicsData for agent.
    :param sec_from_now: How many future seconds to use.
<<<<<<< HEAD
    :param sampled_at: Time step between predictions (Hz).
=======
    :param sampled_at: Number of predictions to make per second.
>>>>>>> efd86500
    """
    x, y, vx, vy, _, _, _, _, _, _ = kinematics_data
    preds = []
    time_step = 1.0 / sampled_at
    for time in np.arange(time_step, sec_from_now + time_step, time_step):
        preds.append((x + time * vx, y + time * vy))
    return np.array(preds)


def _constant_acceleration_and_heading(kinematics_data: KinematicsData,
                                       sec_from_now: float, sampled_at: int) -> np.ndarray:
    """
    Computes a baseline prediction for the given time window and frequency, under
    the assumption that the acceleration and heading are constant.
    :param kinematics_data: KinematicsData for agent.
    :param sec_from_now: How many future seconds to use.
<<<<<<< HEAD
    :param sampled_at: Time step between predictions (Hz).
=======
    :param sampled_at: Number of predictions to make per second.
>>>>>>> efd86500
    """
    x, y, vx, vy, ax, ay, _, _, _, _ = kinematics_data

    preds = []
    time_step = 1.0 / sampled_at
    for time in np.arange(time_step, sec_from_now + time_step, time_step):
        half_time_squared = 0.5 * time * time
        preds.append((x + time * vx + half_time_squared * ax,
                      y + time * vy + half_time_squared * ay))
    return np.array(preds)


def _constant_speed_and_yaw_rate(kinematics_data: KinematicsData,
                                 sec_from_now: float, sampled_at: int) -> np.ndarray:
    """
    Computes a baseline prediction for the given time window and frequency, under
    the assumption that the (scalar) speed and yaw rate are constant.
    :param kinematics_data: KinematicsData for agent.
    :param sec_from_now: How many future seconds to use.
<<<<<<< HEAD
    :param sampled_at: Time step between predictions (Hz).
=======
    :param sampled_at: Number of predictions to make per second.
>>>>>>> efd86500
    """
    x, y, vx, vy, _, _, speed, yaw_rate, _, yaw = kinematics_data

    preds = []
    time_step = 1.0 / sampled_at
    distance_step = time_step * speed
    yaw_step = time_step * yaw_rate
    for _ in np.arange(time_step, sec_from_now + time_step, time_step):
        x += distance_step * np.cos(yaw)
        y += distance_step * np.sin(yaw)
        preds.append((x, y))
        yaw += yaw_step
    return np.array(preds)


def _constant_magnitude_accel_and_yaw_rate(kinematics_data: KinematicsData,
                                           sec_from_now: float, sampled_at: int) -> np.ndarray:
    """
    Computes a baseline prediction for the given time window and frequency, under
    the assumption that the rates of change of speed and yaw are constant.
    :param kinematics_data: KinematicsData for agent.
    :param sec_from_now: How many future seconds to use.
<<<<<<< HEAD
    :param sampled_at: Time step between predictions (Hz).
=======
    :param sampled_at: Number of predictions to make per second.
>>>>>>> efd86500
    """
    x, y, vx, vy, _, _, speed, yaw_rate, accel, yaw = kinematics_data

    preds = []
    time_step = 1.0 / sampled_at
    speed_step = time_step * accel
    yaw_step = time_step * yaw_rate
    for _ in np.arange(time_step, sec_from_now + time_step, time_step):
        distance_step = time_step * speed
        x += distance_step * np.cos(yaw)
        y += distance_step * np.sin(yaw)
        preds.append((x, y))
        speed += speed_step
        yaw += yaw_step
    return np.array(preds)


class Baseline(abc.ABC):

    def __init__(self, sec_from_now: float, helper: PredictHelper):
        """
        Inits Baseline.
        :param sec_from_now: How many seconds into the future to make the prediction.
        :param helper: Instance of PredictHelper.
        """
        self.helper = helper
        self.sec_from_now = sec_from_now
        self.sampled_at = 2  # 2 Hz between annotations.

    @abc.abstractmethod
    def __call__(self, token: str) -> Prediction:
        pass


class ConstantVelocityHeading(Baseline):
    """ Makes predictions according to constant velocity and heading model. """

    def __call__(self, token: str) -> Prediction:
        """
        Makes prediction.
        :param token: string of format {instance_token}_{sample_token}.
        """
        instance, sample = token.split("_")
        kinematics = _kinematics_from_tokens(self.helper, instance, sample)
        cv_heading = _constant_velocity_heading_from_kinematics(kinematics, self.sec_from_now, self.sampled_at)
<<<<<<< HEAD
=======
        prediction = convert_global_coords_to_local(cv_heading, annotation['translation'], annotation['rotation'])
>>>>>>> efd86500

        # Need the prediction to have 2d.
        return Prediction(instance, sample, np.expand_dims(cv_heading, 0), np.array([1]))


class PhysicsOracle(Baseline):
    """ Makes several physics-based predictions and picks the one closest to the ground truth. """

    def __call__(self, token) -> Prediction:
        """
        Makes prediction.
        :param token: string of format {instance_token}_{sample_token}.
        """
        instance, sample = token.split("_")
        kinematics = _kinematics_from_tokens(self.helper, instance, sample)
        ground_truth = self.helper.get_future_for_agent(instance, sample, self.sec_from_now, in_agent_frame=False)

        path_funs = [
            _constant_acceleration_and_heading,
            _constant_magnitude_accel_and_yaw_rate,
            _constant_speed_and_yaw_rate,
            _constant_velocity_heading_from_kinematics
        ]

        paths = [path_fun(kinematics, self.sec_from_now, self.sampled_at) for path_fun in path_funs]

        # Select the one with the least l2 error, averaged (or equivalently, summed) over all
        # points of the path.  This is (proportional to) the Frobenius norm of the difference
        # between the path (as an n x 2 matrix) and the ground truth.
        oracle = sorted(paths,
                        key=lambda path: np.linalg.norm(np.array(path) - ground_truth, ord="fro"))[0]

        # Need the prediction to have 2d.
        return Prediction(instance, sample, np.expand_dims(oracle, 0), np.array([1]))<|MERGE_RESOLUTION|>--- conflicted
+++ resolved
@@ -54,11 +54,7 @@
     and frequency.
     :param kinematics_data: KinematicsData for agent.
     :param sec_from_now: How many future seconds to use.
-<<<<<<< HEAD
-    :param sampled_at: Time step between predictions (Hz).
-=======
     :param sampled_at: Number of predictions to make per second.
->>>>>>> efd86500
     """
     x, y, vx, vy, _, _, _, _, _, _ = kinematics_data
     preds = []
@@ -75,11 +71,7 @@
     the assumption that the acceleration and heading are constant.
     :param kinematics_data: KinematicsData for agent.
     :param sec_from_now: How many future seconds to use.
-<<<<<<< HEAD
-    :param sampled_at: Time step between predictions (Hz).
-=======
     :param sampled_at: Number of predictions to make per second.
->>>>>>> efd86500
     """
     x, y, vx, vy, ax, ay, _, _, _, _ = kinematics_data
 
@@ -99,11 +91,7 @@
     the assumption that the (scalar) speed and yaw rate are constant.
     :param kinematics_data: KinematicsData for agent.
     :param sec_from_now: How many future seconds to use.
-<<<<<<< HEAD
-    :param sampled_at: Time step between predictions (Hz).
-=======
     :param sampled_at: Number of predictions to make per second.
->>>>>>> efd86500
     """
     x, y, vx, vy, _, _, speed, yaw_rate, _, yaw = kinematics_data
 
@@ -126,11 +114,7 @@
     the assumption that the rates of change of speed and yaw are constant.
     :param kinematics_data: KinematicsData for agent.
     :param sec_from_now: How many future seconds to use.
-<<<<<<< HEAD
-    :param sampled_at: Time step between predictions (Hz).
-=======
     :param sampled_at: Number of predictions to make per second.
->>>>>>> efd86500
     """
     x, y, vx, vy, _, _, speed, yaw_rate, accel, yaw = kinematics_data
 
@@ -176,10 +160,6 @@
         instance, sample = token.split("_")
         kinematics = _kinematics_from_tokens(self.helper, instance, sample)
         cv_heading = _constant_velocity_heading_from_kinematics(kinematics, self.sec_from_now, self.sampled_at)
-<<<<<<< HEAD
-=======
-        prediction = convert_global_coords_to_local(cv_heading, annotation['translation'], annotation['rotation'])
->>>>>>> efd86500
 
         # Need the prediction to have 2d.
         return Prediction(instance, sample, np.expand_dims(cv_heading, 0), np.array([1]))
