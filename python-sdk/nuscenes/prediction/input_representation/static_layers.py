--- conflicted
+++ resolved
@@ -30,11 +30,7 @@
     dataroot = helper.data.dataroot
     maps = {}
 
-<<<<<<< HEAD
-    for map_name in ['singapore-onenorth', 'singapore-hollandvillage', 'singapore-queenstown', 'boston-seaport']:
-=======
     for map_name in locations:
->>>>>>> 87b88fe3
         if verbose:
             print(f'static_layers.py - Loading Map: {map_name}')
 
