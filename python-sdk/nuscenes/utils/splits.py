--- conflicted
+++ resolved
@@ -182,11 +182,8 @@
     """
     Similar to create_splits_logs, but returns a mapping to scene names, rather than log names.
     :param verbose: Whether to print out statistics on a scene level.
-<<<<<<< HEAD
-    :return: A mapping from split name to a list of scene names in that split.
-=======
-    :return: A mapping from split name to a list of scenes in that split.
->>>>>>> 798fb9a3
+    :return: A mapping from split name to a list of scenes names in that split.
+
     """
     # Use hard-coded splits.
     all_scenes = list(set(train + val + test))
