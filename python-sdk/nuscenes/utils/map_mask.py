# nuScenes dev-kit.
# Code written by Qiang Xu, Oscar Beijbom, 2018.
# Licensed under the Creative Commons [see licence.txt]

import os.path as osp
from typing import Tuple, Any

from cachetools import cached, LRUCache

import numpy as np
import cv2
from PIL import Image

# Set the maximum loadable image size.
Image.MAX_IMAGE_PIXELS = 400000 * 400000


class MapMask:
    def __init__(self, img_file: str, resolution: float = 0.1):
        """
        Init a map mask object that contains the semantic prior (drivable surface and sidewalks) mask.
        :param img_file: File path to map png file.
        :param resolution: Map resolution in meters.
        """
        assert osp.exists(img_file), 'map mask {} does not exist'.format(img_file)
        assert resolution >= 0.1, "Only supports down to 0.1 meter resolution."
        self.img_file = img_file
        self.resolution = resolution
        self.foreground = 255
        self.background = 0

    @cached(cache=LRUCache(maxsize=3))
    def mask(self, dilation: float = 0.0) -> np.ndarray:
        """
        Returns the map mask, optionally dilated.
<<<<<<< HEAD
        :param dilation: <float>. Dilation in meters.
        :return: <np.ndarray>. The dilated map mask.
=======
        :param dilation: Dilation in meters.
        :return: Dilated map mask.
>>>>>>> 9e3ae217
        """
        if dilation == 0:
            return self._base_mask
        else:
            distance_mask = cv2.distanceTransform((self.foreground - self._base_mask).astype(np.uint8), cv2.DIST_L2, 5)
            distance_mask = (distance_mask * self.resolution).astype(np.float32)
            return (distance_mask <= dilation).astype(np.uint8) * self.foreground

    @property
    def transform_matrix(self) -> np.ndarray:
        """
        Generate transform matrix for this map mask.
        :return: <np.array: 4, 4>. The transformation matrix.
        """
        return np.array([[1.0 / self.resolution, 0, 0, 0],
                         [0, -1.0 / self.resolution, 0, self._base_mask.shape[0]],
                         [0, 0, 1, 0], [0, 0, 0, 1]])

    def is_on_mask(self, x: Any, y: Any, dilation: float = 0) -> np.array:
        """
        Determine whether the given coordinates are on the (optionally dilated) map mask.
        :param x: Global x coordinates. Can be a scalar, list or a numpy array of x coordinates.
        :param y: Global y coordinates. Can be a scalar, list or a numpy array of x coordinates.
        :param dilation: Optional dilation of map mask.
        :return: <np.bool: x.shape>. Whether the points are on the mask.
        """
        px, py = self.to_pixel_coords(x, y)

        on_mask = np.ones(px.size, dtype=np.bool)
        this_mask = self.mask(dilation)

        on_mask[px < 0] = False
        on_mask[px >= this_mask.shape[1]] = False
        on_mask[py < 0] = False
        on_mask[py >= this_mask.shape[0]] = False

        on_mask[on_mask] = this_mask[py[on_mask], px[on_mask]] == self.foreground

        return on_mask

    def to_pixel_coords(self, x: Any, y: Any) -> Tuple[np.ndarray, np.ndarray]:
        """
        Maps x, y location in global map coordinates to the map image coordinates.
        :param x: Global x coordinates. Can be a scalar, list or a numpy array of x coordinates.
        :param y: Global y coordinates. Can be a scalar, list or a numpy array of x coordinates.
        :return: (px <np.uint8: x.shape>, py <np.uint8: y.shape>). Pixel coordinates in map.
        """
        x = np.array(x)
        y = np.array(y)
        x = np.atleast_1d(x)
        y = np.atleast_1d(y)

        assert x.shape == y.shape
        assert x.ndim == y.ndim == 1

        pts = np.stack([x, y, np.zeros(x.shape), np.ones(x.shape)])
        pixel_coords = np.round(np.dot(self.transform_matrix, pts)).astype(np.int32)

        return pixel_coords[0, :], pixel_coords[1, :]

    @property
    @cached(cache=LRUCache(maxsize=1))
    def _base_mask(self) -> np.ndarray:
        """
        Returns the original binary mask stored in map png file.
        :return: <np.int8: image.height, image.width>. The binary mask.
        """
        # Pillow allows us to specify the maximum image size above, whereas this is more difficult in OpenCV.
        img = Image.open(self.img_file)

        # Resize map mask to desired resolution.
        native_resolution = 0.1
        size_x = int(img.size[0] / self.resolution * native_resolution)
        size_y = int(img.size[1] / self.resolution * native_resolution)
        img = img.resize((size_x, size_y), resample=Image.NEAREST)

        # Convert to numpy and binarize.
        raw_mask = np.array(img)
        raw_mask[raw_mask < 225] = self.background
        raw_mask[raw_mask >= 225] = self.foreground
        return raw_mask<|MERGE_RESOLUTION|>--- conflicted
+++ resolved
@@ -33,13 +33,8 @@
     def mask(self, dilation: float = 0.0) -> np.ndarray:
         """
         Returns the map mask, optionally dilated.
-<<<<<<< HEAD
-        :param dilation: <float>. Dilation in meters.
-        :return: <np.ndarray>. The dilated map mask.
-=======
         :param dilation: Dilation in meters.
         :return: Dilated map mask.
->>>>>>> 9e3ae217
         """
         if dilation == 0:
             return self._base_mask
