--- conflicted
+++ resolved
@@ -461,13 +461,8 @@
         :return: Dictionary of layer_name - tokens pairs.
         """
 
-<<<<<<< HEAD
         patch = (x - radius, y - radius, x + radius, y + radius)
         return self.explorer.get_records_in_patch(patch, layer_names, mode)
-=======
-        box = (x - radius, y - radius, x + radius, y + radius)
-        return self.explorer.get_records_in_patch(box, layer_names, mode)
->>>>>>> 2f23e833
 
     def discretize_lanes(self, tokens: List[str],
                          resolution_meters: float) -> Dict[str, List[Tuple[float, float, float]]]:
