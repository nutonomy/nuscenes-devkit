--- conflicted
+++ resolved
@@ -36,25 +36,19 @@
     Database class for nuScenes to help query and retrieve information from the database.
     """
 
-<<<<<<< HEAD
-    def __init__(self, version: str='v0.5', dataroot: str='/data/nuscenes', verbose: bool=True, lazy: bool=True):
-=======
     def __init__(self,
                  version: str = 'v0.5',
                  dataroot: str = '/data/nuscenes',
                  verbose: bool = True,
+                 lazy: bool=True,
                  map_resolution: float = 0.1):
->>>>>>> cb74bc06
         """
         Loads database and creates reverse indexes and shortcuts.
         :param version: Version to load (e.g. "v0.5", ...).
         :param dataroot: Path to the tables and data.
         :param verbose: Whether to print status messages during load.
-<<<<<<< HEAD
         :param lazy: Whether to use lazy loading for large tables ('ego_pose', 'sample_data', 'sample_annotation').
-=======
         :param map_resolution: Resolution of maps (meters).
->>>>>>> cb74bc06
         """
         if version not in ['v0.2', 'v0.3', 'v0.4', 'v0.5', 'v1.0']:
             raise ValueError('Invalid DB version: {}'.format(version))
@@ -63,49 +57,17 @@
         self.dataroot = dataroot
         self.verbose = verbose
         self.lazy = lazy
+        self.map_resolution = map_resolution
         self.table_names = ['category', 'attribute', 'visibility', 'instance', 'sensor', 'calibrated_sensor',
                             'log', 'scene', 'sample', 'map', 'ego_pose', 'sample_data', 'sample_annotation']
         self.lazy_table_names = ['ego_pose', 'sample_data', 'sample_annotation'] if lazy else []
 
         assert osp.exists(self.table_root), 'Database version not found: {}'.format(self.table_root)
 
-<<<<<<< HEAD
         # Load tables that do not use lazy loading.
         self._load_tables()
-=======
-        start_time = time.time()
-        if verbose:
-            print("======\nLoading NuScenes tables for version {} ...".format(self.version))
-
-        # Explicitly assign tables to help the IDE determine valid class members.
-        self.category = self.__load_table__('category')
-        self.attribute = self.__load_table__('attribute')
-        self.visibility = self.__load_table__('visibility')
-        self.instance = self.__load_table__('instance')
-        self.sensor = self.__load_table__('sensor')
-        self.calibrated_sensor = self.__load_table__('calibrated_sensor')
-        self.ego_pose = self.__load_table__('ego_pose')
-        self.log = self.__load_table__('log')
-        self.scene = self.__load_table__('scene')
-        self.sample = self.__load_table__('sample')
-        self.sample_data = self.__load_table__('sample_data')
-        self.sample_annotation = self.__load_table__('sample_annotation')
-        self.map = self.__load_table__('map')
-
-        # Initialize map mask for each map record.
-        for map_record in self.map:
-            map_record['mask'] = MapMask(osp.join(self.dataroot, map_record['filename']), resolution=map_resolution)
-
-        if verbose:
-            for table in self.table_names:
-                print("{} {},".format(len(getattr(self, table)), table))
-            print("Done loading in {:.1f} seconds.\n======".format(time.time() - start_time))
-
-        # Make reverse indexes for common lookups.
-        self.__make_reverse_index__(verbose)
->>>>>>> cb74bc06
-
-        # Initialize NuScenesExplorer class
+
+        # Initialize NuScenesExplorer class.
         self.explorer = NuScenesExplorer(self)
 
     @property
@@ -187,7 +149,7 @@
 
         # Initialize map mask for each map record.
         for map_record in self.map:
-            map_record['mask'] = MapMask(osp.join(self.dataroot, map_record['filename']))
+            map_record['mask'] = MapMask(osp.join(self.dataroot, map_record['filename']), resolution=self.map_resolution)
 
         if self.verbose:
             for table_name in self.table_names:
