# nuScenes dev-kit.
# Code written by Oscar Beijbom, 2018.
# Licensed under the Creative Commons [see licence.txt]

from __future__ import annotations

import json
import time
import sys
import os.path as osp
from datetime import datetime
from typing import Tuple, List

import cv2
import numpy as np
import matplotlib.pyplot as plt
from PIL import Image
from matplotlib.axes import Axes
from pyquaternion import Quaternion
import sklearn.metrics
from tqdm import tqdm

from nuscenes.utils.map_mask import MapMask
from nuscenes.utils.data_classes import LidarPointCloud, RadarPointCloud, Box
from nuscenes.utils.geometry_utils import view_points, box_in_image, quaternion_slerp, BoxVisibility


PYTHON_VERSION = sys.version_info[0]

if not PYTHON_VERSION == 3:
    raise ValueError("nuScenes dev-kit only supports Python version 3.")


class NuScenes:
    """
    Database class for nuScenes to help query and retrieve information from the database.
    """

<<<<<<< HEAD
    def __init__(self,
                 version: str = 'v0.4',
                 dataroot: str = '/data/nuscenes',
                 verbose: bool = True,
                 map_resolution: float = 0.1):
=======
    def __init__(self, version: str='v0.5', dataroot: str='/data/nuscenes', verbose: bool=True):
>>>>>>> 87ab702d
        """
        Loads database and creates reverse indexes and shortcuts.
        :param version: Version to load (e.g. "v0.2", ...).
        :param dataroot: Path to the tables and data.
        :param verbose: Whether to print status messages during load.
        :param map_resolution: Resolution of maps (meters).
        """
        if version not in ['v0.2', 'v0.3', 'v0.4', 'v0.5', 'v1.0']:
            raise ValueError('Invalid DB version: {}'.format(version))

        self.version = version
        self.dataroot = dataroot
        self.table_names = ['category', 'attribute', 'visibility', 'instance', 'sensor', 'calibrated_sensor',
                            'ego_pose', 'log', 'scene', 'sample', 'sample_data', 'sample_annotation', 'map']

        assert osp.exists(self.table_root), 'Database version not found: {}'.format(self.table_root)

        start_time = time.time()
        if verbose:
            print("======\nLoading NuScenes tables for version {} ...".format(self.version))

        # Explicitly assign tables to help the IDE determine valid class members.
        self.category = self.__load_table__('category')
        self.attribute = self.__load_table__('attribute')
        self.visibility = self.__load_table__('visibility')
        self.instance = self.__load_table__('instance')
        self.sensor = self.__load_table__('sensor')
        self.calibrated_sensor = self.__load_table__('calibrated_sensor')
        self.ego_pose = self.__load_table__('ego_pose')
        self.log = self.__load_table__('log')
        self.scene = self.__load_table__('scene')
        self.sample = self.__load_table__('sample')
        self.sample_data = self.__load_table__('sample_data')
        self.sample_annotation = self.__load_table__('sample_annotation')
        self.map = self.__load_table__('map')

        # Initialize map mask for each map record.
        for map_record in self.map:
            map_record['mask'] = MapMask(osp.join(self.dataroot, map_record['filename']), resolution=map_resolution)

        if verbose:
            for table in self.table_names:
                print("{} {},".format(len(getattr(self, table)), table))
            print("Done loading in {:.1f} seconds.\n======".format(time.time() - start_time))

        # Make reverse indexes for common lookups.
        self.__make_reverse_index__(verbose)

        # Initialize NuScenesExplorer class
        self.explorer = NuScenesExplorer(self)

    @property
    def table_root(self) -> str:
        """ Returns the folder where the tables are stored for the relevant version. """
        return osp.join(self.dataroot, self.version)

    def __load_table__(self, table_name) -> dict:
        """ Loads a table. """
        with open(osp.join(self.table_root, '{}.json'.format(table_name))) as f:
            table = json.load(f)
        return table

    def __make_reverse_index__(self, verbose: bool) -> None:
        """
        De-normalizes database to create reverse indices for common cases.
        :param verbose: Whether to print outputs.
        """

        start_time = time.time()
        if verbose:
            print("Reverse indexing ...")

        # Store the mapping from token to table index for each table.
        self._token2ind = dict()
        for table in self.table_names:
            self._token2ind[table] = dict()

            for ind, member in enumerate(getattr(self, table)):
                self._token2ind[table][member['token']] = ind

        # Decorate (adds short-cut) sample_annotation table with for category name.
        for record in self.sample_annotation:
            inst = self.get('instance', record['instance_token'])
            record['category_name'] = self.get('category', inst['category_token'])['name']

        # Decorate (adds short-cut) sample_data with sensor information.
        for record in self.sample_data:
            cs_record = self.get('calibrated_sensor', record['calibrated_sensor_token'])
            sensor_record = self.get('sensor', cs_record['sensor_token'])
            record['sensor_modality'] = sensor_record['modality']
            record['channel'] = sensor_record['channel']

        # Reverse-index samples with sample_data and annotations.
        for record in self.sample:
            record['data'] = {}
            record['anns'] = []

        for record in self.sample_data:
            if record['is_key_frame']:
                sample_record = self.get('sample', record['sample_token'])
                sample_record['data'][record['channel']] = record['token']

        for ann_record in self.sample_annotation:
            sample_record = self.get('sample', ann_record['sample_token'])
            sample_record['anns'].append(ann_record['token'])

        # Add reverse indices from log records to map records.
        if 'log_tokens' not in self.map[0].keys():
            raise Exception('Error: log_tokens not in map table. Please download the nuScenes dataset v0.2 or later.')
        log_to_map = dict()
        for map_record in self.map:
            for log_token in map_record['log_tokens']:
                log_to_map[log_token] = map_record['token']
        for log_record in self.log:
            log_record['map_token'] = log_to_map[log_record['token']]

        if verbose:
            print("Done reverse indexing in {:.1f} seconds.\n======".format(time.time() - start_time))

    def get(self, table_name: str, token: str) -> dict:
        """
        Returns a record from table in constant runtime.
        :param table_name: Table name.
        :param token: Token of the record.
        :return: Table record. See README.md for record details for each table.
        """
        assert table_name in self.table_names, "Table {} not found".format(table_name)

        return getattr(self, table_name)[self.getind(table_name, token)]

    def getind(self, table_name: str, token: str) -> int:
        """
        This returns the index of the record in a table in constant runtime.
        :param table_name: Table name.
        :param token: Token of the record.
        :return: The index of the record in table, table is an array.
        """
        return self._token2ind[table_name][token]

    def field2token(self, table_name: str, field: str, query) -> List[str]:
        """
        This function queries all records for a certain field value, and returns the tokens for the matching records.
        Warning: this runs in linear time.
        :param table_name: Table name.
        :param field: Field name. See README.md for details.
        :param query: Query to match against. Needs to type match the content of the query field.
        :return: List of tokens for the matching records.
        """
        matches = []
        for member in getattr(self, table_name):
            if member[field] == query:
                matches.append(member['token'])
        return matches

    def get_sample_data_path(self, sample_data_token: str) -> str:
        """ Returns the path to a sample_data. """

        sd_record = self.get('sample_data', sample_data_token)
        return osp.join(self.dataroot, sd_record['filename'])

    def get_sample_data(self, sample_data_token, box_vis_level=BoxVisibility.ANY, selected_anntokens=None) -> \
            Tuple[str, List[Box], np.array]:
        """
        Returns the data path as well as all annotations related to that sample_data.
        Note that the boxes are transformed into the current sensor's coordinate frame.
        :param sample_data_token: <str>. Sample_data token.
        :param box_vis_level: <BoxVisibility>. If sample_data is an image, this sets required visibility for boxes.
        :param selected_anntokens: [<str>]. If provided only return the selected annotation.
        :return: (data_path <str>, boxes [<Box>], camera_intrinsic <np.array: 3, 3>)
        """

        # Retrieve sensor & pose records
        sd_record = self.get('sample_data', sample_data_token)
        cs_record = self.get('calibrated_sensor', sd_record['calibrated_sensor_token'])
        sensor_record = self.get('sensor', cs_record['sensor_token'])
        pose_record = self.get('ego_pose', sd_record['ego_pose_token'])

        data_path = self.get_sample_data_path(sample_data_token)

        if sensor_record['modality'] == 'camera':
            cam_intrinsic = np.array(cs_record['camera_intrinsic'])
            imsize = (sd_record['width'], sd_record['height'])
        else:
            cam_intrinsic = None
            imsize = None

        # Retrieve all sample annotations and map to sensor coordinate system.
        if selected_anntokens is not None:
            boxes = list(map(self.get_box, selected_anntokens))
        else:
            boxes = self.get_boxes(sample_data_token)

        # Make list of Box objects including coord system transforms.
        box_list = []
        for box in boxes:

            # Move box to ego vehicle coord system
            box.translate(-np.array(pose_record['translation']))
            box.rotate(Quaternion(pose_record['rotation']).inverse)

            #  Move box to sensor coord system
            box.translate(-np.array(cs_record['translation']))
            box.rotate(Quaternion(cs_record['rotation']).inverse)

            if sensor_record['modality'] == 'camera' and not \
                    box_in_image(box, cam_intrinsic, imsize, vis_level=box_vis_level):
                continue

            box_list.append(box)

        return data_path, box_list, cam_intrinsic

    def get_box(self, sample_annotation_token: str) -> Box:
        """
        Instantiates a Box class from a sample annotation record.
        :param sample_annotation_token: Unique sample_annotation identifier.
        """
        record = self.get('sample_annotation', sample_annotation_token)
        return Box(record['translation'], record['size'], Quaternion(record['rotation']), name=record['category_name'])

    def get_boxes(self, sample_data_token: str) -> List[Box]:
        """
        Instantiates Boxes for all annotation for a particular sample_data record. If the sample_data is a
        keyframe, this returns the annotations for that sample. But if the sample_data is an intermediate
        sample_data, a linear interpolation is applied to estimate the location of the boxes at the time the
        sample_data was captured.
        :param sample_data_token: Unique sample_data identifier.
        """

        # Retrieve sensor & pose records
        sd_record = self.get('sample_data', sample_data_token)
        curr_sample_record = self.get('sample', sd_record['sample_token'])

        if curr_sample_record['prev'] == "" or sd_record['is_key_frame']:
            # If no previous annotations available, or if sample_data is keyframe just return the current ones.
            boxes = list(map(self.get_box, curr_sample_record['anns']))

        else:
            prev_sample_record = self.get('sample', curr_sample_record['prev'])

            curr_ann_recs = [self.get('sample_annotation', token) for token in curr_sample_record['anns']]
            prev_ann_recs = [self.get('sample_annotation', token) for token in prev_sample_record['anns']]

            # Maps instance tokens to prev_ann records
            prev_inst_map = {entry['instance_token']: entry for entry in prev_ann_recs}

            t0 = prev_sample_record['timestamp']
            t1 = curr_sample_record['timestamp']
            t = sd_record['timestamp']

            # There are rare situations where the timestamps in the DB are off so ensure that t0 < t < t1.
            t = max(t0, min(t1, t))

            boxes = []
            for curr_ann_rec in curr_ann_recs:

                if curr_ann_rec['instance_token'] in prev_inst_map:
                    # If the annotated instance existed in the previous frame, interpolate center & orientation.
                    prev_ann_rec = prev_inst_map[curr_ann_rec['instance_token']]

                    # Interpolate center.
                    center = [np.interp(t, [t0, t1], [c0, c1]) for c0, c1 in zip(prev_ann_rec['translation'],
                                                                                 curr_ann_rec['translation'])]

                    # Interpolate orientation. (There is a bug in pyquaternion.slerp() so use external method.)
                    rotation = Quaternion(quaternion_slerp(np.array(prev_ann_rec['rotation']),
                                                           np.array(curr_ann_rec['rotation']),
                                                           (t - t0) / (t1 - t0)))

                    box = Box(center, curr_ann_rec['size'], rotation, name=curr_ann_rec['category_name'])
                else:
                    # If not, simply grab the current annotation.
                    box = self.get_box(curr_ann_rec['token'])

                boxes.append(box)
        return boxes

    def box_velocity(self, sample_annotation_token: str, max_time_diff: float=1.5) -> np.ndarray:
        """
        Estimate the velocity for an annotation.
        If possible, we compute the centered difference between the previous and next frame.
        Otherwise we use the difference between the current and previous/next frame.
        If the velocity cannot be estimated, values are set to np.nan.
        :param sample_annotation_token: Unique sample_annotation identifier.
        :param max_time_diff: Max allowed time diff between consecutive samples that are used to estimate velocities.
        :return: <np.float: 3>. Velocity in x/y/z direction in m/s.
        """

        current = self.get('sample_annotation', sample_annotation_token)
        has_prev = current['prev'] != ''
        has_next = current['next'] != ''

        # Cannot estimate velocity for a single annotation.
        if not has_prev and not has_next:
            return np.array([np.nan, np.nan, np.nan])

        if has_prev:
            first = self.get('sample_annotation', current['prev'])
        else:
            first = current

        if has_next:
            last = self.get('sample_annotation', current['next'])
        else:
            last = current

        pos_last = np.array(last['translation'])
        pos_first = np.array(first['translation'])
        pos_diff = pos_last - pos_first

        time_last = 1e-6 * self.get('sample', last['sample_token'])['timestamp']
        time_first = 1e-6 * self.get('sample', first['sample_token'])['timestamp']
        time_diff = time_last - time_first

        if has_next and has_prev:
            # If doing centered difference, allow for up to double the max_time_diff.
            max_time_diff *= 2

        if time_diff > max_time_diff:
            # If time_diff is too big, don't return an estimate.
            return np.array([np.nan, np.nan, np.nan])
        else:
            return pos_diff / time_diff

    def list_categories(self) -> None:
        self.explorer.list_categories()

    def list_attributes(self) -> None:
        self.explorer.list_attributes()

    def list_scenes(self) -> None:
        self.explorer.list_scenes()

    def list_sample(self, sample_token: str) -> None:
        self.explorer.list_sample(sample_token)

    def render_pointcloud_in_image(self, sample_token: str, dot_size: int=5,  pointsensor_channel: str='LIDAR_TOP',
                                   camera_channel: str='CAM_FRONT') -> None:
        self.explorer.render_pointcloud_in_image(sample_token, dot_size, pointsensor_channel=pointsensor_channel,
                                                 camera_channel=camera_channel)

    def render_sample(self, sample_token: str, box_vis_level: BoxVisibility=BoxVisibility.ANY, nsweeps: int=1) -> None:
        self.explorer.render_sample(sample_token, box_vis_level, nsweeps=nsweeps)

    def render_sample_data(self, sample_data_token: str, with_anns: bool=True,
                           box_vis_level: BoxVisibility=BoxVisibility.ANY, axes_limit: float=40, ax: Axes=None,
                           nsweeps: int=1) -> None:
        self.explorer.render_sample_data(sample_data_token, with_anns, box_vis_level, axes_limit, ax, nsweeps=nsweeps)

    def render_annotation(self, sample_annotation_token: str, margin: float=10, view: np.ndarray=np.eye(4),
                          box_vis_level: BoxVisibility=BoxVisibility.ANY) -> None:
        self.explorer.render_annotation(sample_annotation_token, margin, view, box_vis_level)

    def render_instance(self, instance_token: str) -> None:
        self.explorer.render_instance(instance_token)

    def render_scene(self, scene_token: str, freq: float=10, imsize: Tuple[float, float]=(640, 360),
                     out_path: str=None) -> None:
        self.explorer.render_scene(scene_token, freq, imsize, out_path)

    def render_scene_channel(self, scene_token: str, channel: str='CAM_FRONT', imsize: Tuple[float, float]=(640, 360)):
        self.explorer.render_scene_channel(scene_token, channel=channel, imsize=imsize)

    def render_egoposes_on_map(self, log_location: str, scene_tokens: List = None) -> None:
        self.explorer.render_egoposes_on_map(log_location, scene_tokens)


class NuScenesExplorer:
    """ Helper class to list and visualize NuScenes data. These are meant to serve as tutorials and templates for
    working with the data. """

    def __init__(self, nusc: NuScenes):
        self.nusc = nusc

    @staticmethod
    def get_color(category_name: str) -> Tuple[int, int, int]:
        """ Provides the default colors based on the category names. """
        if category_name in ['vehicle.bicycle', 'vehicle.motorcycle']:
            return 255, 61, 99  # Red
        elif 'vehicle' in category_name:
            return 255, 158, 0  # Orange
        elif 'human.pedestrian' in category_name:
            return 0, 0, 230  # Blue
        elif 'cone' in category_name or 'barrier' in category_name:
            return 0, 0, 0  # Black
        else:
            return 255, 0, 255  # Magenta

    def list_categories(self) -> None:
        """ Print categories, counts and stats. """
        categories = dict()
        for record in self.nusc.sample_annotation:
            if record['category_name'] not in categories:
                categories[record['category_name']] = []
            categories[record['category_name']].append(record['size'] + [record['size'][1] / record['size'][0]])

        for name, stats in sorted(categories.items()):
            stats = np.array(stats)
            print('{:27} n={:5}, width={:5.2f}\u00B1{:.2f}, len={:5.2f}\u00B1{:.2f}, height={:5.2f}\u00B1{:.2f}, '
                  'lw_aspect={:5.2f}\u00B1{:.2f}'.format(name[:27], stats.shape[0],
                                                         np.mean(stats[:, 0]), np.std(stats[:, 0]),
                                                         np.mean(stats[:, 1]), np.std(stats[:, 1]),
                                                         np.mean(stats[:, 2]), np.std(stats[:, 2]),
                                                         np.mean(stats[:, 3]), np.std(stats[:, 3])))

    def list_attributes(self) -> None:
        """ Prints attributes and counts. """
        attribute_counts = dict()
        for record in self.nusc.sample_annotation:
            for attribute_token in record['attribute_tokens']:
                att_name = self.nusc.get('attribute', attribute_token)['name']
                if att_name not in attribute_counts:
                    attribute_counts[att_name] = 0
                attribute_counts[att_name] += 1

        for name, count in sorted(attribute_counts.items()):
            print('{}: {}'.format(name, count))

    def list_scenes(self) -> None:
        """ Lists all scenes with some meta data. """

        def ann_count(record):
            count = 0
            sample = self.nusc.get('sample', record['first_sample_token'])
            while not sample['next'] == "":
                count += len(sample['anns'])
                sample = self.nusc.get('sample', sample['next'])
            return count

        recs = [(self.nusc.get('sample', record['first_sample_token'])['timestamp'], record) for record in
                self.nusc.scene]

        for start_time, record in sorted(recs):
            start_time = self.nusc.get('sample', record['first_sample_token'])['timestamp'] / 1000000
            length_time = self.nusc.get('sample', record['last_sample_token'])['timestamp'] / 1000000 - start_time
            location = self.nusc.get('log', record['log_token'])['location']
            desc = record['name'] + ', ' + record['description']
            if len(desc) > 55:
                desc = desc[:51] + "..."

            print('{:16} [{}] {:4.0f}s, {}, #anns:{}'.format(
                desc, datetime.utcfromtimestamp(start_time).strftime('%y-%m-%d %H:%M:%S'),
                length_time, location, ann_count(record)))

    def list_sample(self, sample_token: str) -> None:
        """ Prints sample_data tokens and sample_annotation tokens related to the sample_token. """

        sample_record = self.nusc.get('sample', sample_token)
        print('Sample: {}\n'.format(sample_record['token']))
        for sd_token in sample_record['data'].values():
            sd_record = self.nusc.get('sample_data', sd_token)
            print('sample_data_token: {}, mod: {}, channel: {}'.format(sd_token, sd_record['sensor_modality'],
                                                                       sd_record['channel']))
        print('')
        for ann_token in sample_record['anns']:
            ann_record = self.nusc.get('sample_annotation', ann_token)
            print('sample_annotation_token: {}, category: {}'.format(ann_record['token'], ann_record['category_name']))

    def map_pointcloud_to_image(self, pointsensor_token: str, camera_token: str) -> Tuple:
        """
        Given a point sensor (lidar/radar) token and camera sample_data token, load point-cloud and map it to the image
        plane.
        :param pointsensor_token: Lidar/radar sample_data token.
        :param camera_token: Camera sample_data token.
        :return (pointcloud <np.float: 2, n)>, coloring <np.float: n>, image <Image>).
        """

        cam = self.nusc.get('sample_data', camera_token)
        pointsensor = self.nusc.get('sample_data', pointsensor_token)
        pcl_path = osp.join(self.nusc.dataroot, pointsensor['filename'])
        if pointsensor['sensor_modality'] == 'lidar':
            pc = LidarPointCloud.from_file(pcl_path)
        else:
            pc = RadarPointCloud.from_file(pcl_path)
        im = Image.open(osp.join(self.nusc.dataroot, cam['filename']))

        # Points live in the point sensor frame. So they need to be transformed via global to the image plane.
        # First step: transform the point-cloud to the ego vehicle frame for the timestamp of the sweep.
        cs_record = self.nusc.get('calibrated_sensor', pointsensor['calibrated_sensor_token'])
        pc.rotate(Quaternion(cs_record['rotation']).rotation_matrix)
        pc.translate(np.array(cs_record['translation']))

        # Second step: transform to the global frame.
        poserecord = self.nusc.get('ego_pose', pointsensor['ego_pose_token'])
        pc.rotate(Quaternion(poserecord['rotation']).rotation_matrix)
        pc.translate(np.array(poserecord['translation']))

        # Third step: transform into the ego vehicle frame for the timestamp of the image.
        poserecord = self.nusc.get('ego_pose', cam['ego_pose_token'])
        pc.translate(-np.array(poserecord['translation']))
        pc.rotate(Quaternion(poserecord['rotation']).rotation_matrix.T)

        # Fourth step: transform into the camera.
        cs_record = self.nusc.get('calibrated_sensor', cam['calibrated_sensor_token'])
        pc.translate(-np.array(cs_record['translation']))
        pc.rotate(Quaternion(cs_record['rotation']).rotation_matrix.T)

        # Fifth step: actually take a "picture" of the point cloud.
        # Grab the depths (camera frame z axis points away from the camera).
        depths = pc.points[2, :]

        # Set the height to be the coloring.
        coloring = pc.points[2, :]

        # Take the actual picture (matrix multiplication with camera-matrix + renormalization).
        points = view_points(pc.points[:3, :], np.array(cs_record['camera_intrinsic']), normalize=True)

        # Remove points that are either outside or behind the camera. Leave a margin of 1 pixel for aesthetic reasons.
        mask = np.ones(depths.shape[0], dtype=bool)
        mask = np.logical_and(mask, depths > 0)
        mask = np.logical_and(mask, points[0, :] > 1)
        mask = np.logical_and(mask, points[0, :] < im.size[0] - 1)
        mask = np.logical_and(mask, points[1, :] > 1)
        mask = np.logical_and(mask, points[1, :] < im.size[1] - 1)
        points = points[:, mask]
        coloring = coloring[mask]

        return points, coloring, im

    def render_pointcloud_in_image(self, sample_token: str, dot_size: int=5, pointsensor_channel: str='LIDAR_TOP',
                                   camera_channel: str='CAM_FRONT') -> None:
        """
        Scatter-plots a point-cloud on top of image.
        :param sample_token: Sample token.
        :param dot_size: Scatter plot dot size.
        :param pointsensor_channel: RADAR or LIDAR channel name, e.g. 'LIDAR_TOP'.
        :param camera_channel: Camera channel name, e.g. 'CAM_FRONT'.
        """
        sample_record = self.nusc.get('sample', sample_token)

        # Here we just grab the front camera and the point sensor.
        pointsensor_token = sample_record['data'][pointsensor_channel]
        camera_token = sample_record['data'][camera_channel]

        points, coloring, im = self.map_pointcloud_to_image(pointsensor_token, camera_token)
        plt.figure(figsize=(9, 16))
        plt.imshow(im)
        plt.scatter(points[0, :], points[1, :], c=coloring, s=dot_size)
        plt.axis('off')

    def render_sample(self, token: str, box_vis_level: BoxVisibility=BoxVisibility.ANY, nsweeps: int=1) -> None:
        """
        Render all LIDAR and camera sample_data in sample along with annotations.
        :param token: Sample token.
        :param box_vis_level: If sample_data is an image, this sets required visibility for boxes.
        :param nsweeps: Number of sweeps for lidar and radar.
        """
        record = self.nusc.get('sample', token)

        # Separate RADAR from LIDAR and vision.
        radar_data = {}
        nonradar_data = {}
        for channel, token in record['data'].items():
            sd_record = self.nusc.get('sample_data', token)
            sensor_modality = sd_record['sensor_modality']
            if sensor_modality in ['lidar', 'camera']:
                nonradar_data[channel] = token
            else:
                radar_data[channel] = token

        # Create plots.
        n = 1 + len(nonradar_data)
        cols = 2
        fig, axes = plt.subplots(int(np.ceil(n/cols)), cols, figsize=(16, 24))

        # Plot radar into a single subplot.
        ax = axes[0, 0]
        for i, (_, sd_token) in enumerate(radar_data.items()):
            self.render_sample_data(sd_token, with_anns=i == 0, box_vis_level=box_vis_level, ax=ax, nsweeps=nsweeps)
        ax.set_title('Fused RADARs')

        # Plot camera and lidar in separate subplots.
        for (_, sd_token), ax in zip(nonradar_data.items(), axes.flatten()[1:]):
            self.render_sample_data(sd_token, box_vis_level=box_vis_level, ax=ax, nsweeps=nsweeps)

        axes.flatten()[-1].axis('off')
        plt.tight_layout()
        fig.subplots_adjust(wspace=0, hspace=0)

    def render_sample_data(self, sample_data_token: str, with_anns: bool=True,
                           box_vis_level: BoxVisibility=BoxVisibility.ANY, axes_limit: float=40, ax: Axes=None,
                           nsweeps: int=1) -> None:
        """
        Render sample data onto axis.
        :param sample_data_token: Sample_data token.
        :param with_anns: Whether to draw annotations.
        :param box_vis_level: If sample_data is an image, this sets required visibility for boxes.
        :param axes_limit: Axes limit for lidar and radar (measured in meters).
        :param ax: Axes onto which to render.
        :param nsweeps: Number of sweeps for lidar and radar.
        """

        # Get sensor modality.
        sd_record = self.nusc.get('sample_data', sample_data_token)
        sensor_modality = sd_record['sensor_modality']

        if sensor_modality == 'lidar':
            # Get boxes in lidar frame.
            _, boxes, _ = self.nusc.get_sample_data(sample_data_token, box_vis_level=box_vis_level)

            # Get aggregated point cloud in lidar frame.
            sample_rec = self.nusc.get('sample', sd_record['sample_token'])
            chan = sd_record['channel']
            ref_chan = 'LIDAR_TOP'
            pc, times = LidarPointCloud.from_file_multisweep(self.nusc, sample_rec, chan, ref_chan, nsweeps=nsweeps)

            # Init axes.
            if ax is None:
                _, ax = plt.subplots(1, 1, figsize=(9, 9))

            # Show point cloud.
            points = view_points(pc.points[:3, :], np.eye(4), normalize=False)
            dists = np.sqrt(np.sum(pc.points[:2, :] ** 2, axis=0))
            colors = np.minimum(1, dists/axes_limit/np.sqrt(2))
            ax.scatter(points[0, :], points[1, :], c=colors, s=0.2)

            # Show ego vehicle.
            ax.plot(0, 0, 'x', color='black')

            # Show boxes.
            if with_anns:
                for box in boxes:
                    c = np.array(self.get_color(box.name)) / 255.0
                    box.render(ax, view=np.eye(4), colors=(c, c, c))

            # Limit visible range.
            ax.set_xlim(-axes_limit, axes_limit)
            ax.set_ylim(-axes_limit, axes_limit)

        elif sensor_modality == 'radar':
            # Get boxes in lidar frame.
            sample_rec = self.nusc.get('sample', sd_record['sample_token'])
            lidar_token = sample_rec['data']['LIDAR_TOP']
            _, boxes, _ = self.nusc.get_sample_data(lidar_token, box_vis_level=box_vis_level)

            # Get aggregated point cloud in lidar frame.
            # The point cloud is transformed to the lidar frame for visualization purposes.
            chan = sd_record['channel']
            ref_chan = 'LIDAR_TOP'
            pc, times = RadarPointCloud.from_file_multisweep(self.nusc, sample_rec, chan, ref_chan, nsweeps=nsweeps)

            # Transform radar velocities (x is front, y is left), as these are not transformed when loading the point
            # cloud.
            radar_cs_record = self.nusc.get('calibrated_sensor', sd_record['calibrated_sensor_token'])
            lidar_sd_record = self.nusc.get('sample_data', lidar_token)
            lidar_cs_record = self.nusc.get('calibrated_sensor', lidar_sd_record['calibrated_sensor_token'])
            velocities = pc.points[8:10, :]  # Compensated velocity
            velocities = np.vstack((velocities, np.zeros(pc.points.shape[1])))
            velocities = np.dot(Quaternion(radar_cs_record['rotation']).rotation_matrix, velocities)
            velocities = np.dot(Quaternion(lidar_cs_record['rotation']).rotation_matrix.T, velocities)
            velocities[2, :] = np.zeros(pc.points.shape[1])

            # Init axes.
            if ax is None:
                _, ax = plt.subplots(1, 1, figsize=(9, 9))

            # Show point cloud.
            points = view_points(pc.points[:3, :], np.eye(4), normalize=False)
            dists = np.sqrt(np.sum(pc.points[:2, :] ** 2, axis=0))
            colors = np.minimum(1, dists / axes_limit / np.sqrt(2))
            sc = ax.scatter(points[0, :], points[1, :], c=colors, s=3)

            # Show velocities.
            points_vel = view_points(pc.points[:3, :] + velocities, np.eye(4), normalize=False)
            max_delta = 10
            deltas_vel = points_vel - points
            deltas_vel = 3 * deltas_vel  # Arbitrary scaling
            deltas_vel = np.clip(deltas_vel, -max_delta, max_delta)  # Arbitrary clipping
            colors_rgba = sc.to_rgba(colors)
            for i in range(points.shape[1]):
                ax.arrow(points[0, i], points[1, i], deltas_vel[0, i], deltas_vel[1, i], color=colors_rgba[i])

            # Show ego vehicle.
            ax.plot(0, 0, 'x', color='black')

            # Show boxes.
            if with_anns:
                for box in boxes:
                    c = np.array(self.get_color(box.name)) / 255.0
                    box.render(ax, view=np.eye(4), colors=(c, c, c))

            # Limit visible range.
            ax.set_xlim(-axes_limit, axes_limit)
            ax.set_ylim(-axes_limit, axes_limit)

        elif sensor_modality == 'camera':
            # Load boxes and image.
            data_path, boxes, camera_intrinsic = self.nusc.get_sample_data(sample_data_token,
                                                                           box_vis_level=box_vis_level)
            data = Image.open(data_path)

            # Init axes.
            if ax is None:
                _, ax = plt.subplots(1, 1, figsize=(9, 16))

            # Show image.
            ax.imshow(data)

            # Show boxes.
            if with_anns:
                for box in boxes:
                    c = np.array(self.get_color(box.name)) / 255.0
                    box.render(ax, view=camera_intrinsic, normalize=True, colors=(c, c, c))

            # Limit visible range.
            ax.set_xlim(0, data.size[0])
            ax.set_ylim(data.size[1], 0)

        else:
            raise ValueError("Error: Unknown sensor modality!")

        ax.axis('off')
        ax.set_title(sd_record['channel'])
        ax.set_aspect('equal')

    def render_annotation(self, anntoken: str, margin: float=10, view: np.ndarray=np.eye(4),
                          box_vis_level: BoxVisibility=BoxVisibility.ANY) -> None:
        """
        Render selected annotation.
        :param anntoken: Sample_annotation token.
        :param margin: How many meters in each direction to include in LIDAR view.
        :param view: LIDAR view point.
        :param box_vis_level: If sample_data is an image, this sets required visibility for boxes.
        """

        ann_record = self.nusc.get('sample_annotation', anntoken)
        sample_record = self.nusc.get('sample', ann_record['sample_token'])
        assert 'LIDAR_TOP' in sample_record['data'].keys(), 'No LIDAR_TOP in data, cant render'

        fig, axes = plt.subplots(1, 2, figsize=(18, 9))

        # Figure out which camera the object is fully visible in (this may return nothing)
        boxes, cam = [], []
        cams = [key for key in sample_record['data'].keys() if 'CAM' in key]
        for cam in cams:
            _, boxes, _ = self.nusc.get_sample_data(sample_record['data'][cam], box_vis_level=box_vis_level,
                                                    selected_anntokens=[anntoken])
            if len(boxes) > 0:
                break  # We found an image that matches. Let's abort.
        assert len(boxes) > 0, "Could not find image where annotation if visible. Try using e.g. BoxVisibility.ANY."
        assert len(boxes) < 2, "Found multiple annotations. Something is wrong!"

        cam = sample_record['data'][cam]

        # Plot LIDAR view
        lidar = sample_record['data']['LIDAR_TOP']
        data_path, boxes, camera_intrinsic = self.nusc.get_sample_data(lidar, selected_anntokens=[anntoken])
        LidarPointCloud.from_file(data_path).render_height(axes[0], view=view)
        for box in boxes:
            c = np.array(self.get_color(box.name)) / 255.0
            box.render(axes[0], view=view, colors=(c, c, c))
            corners = view_points(boxes[0].corners(), view, False)[:2, :]
            axes[0].set_xlim([np.min(corners[0, :]) - margin, np.max(corners[0, :]) + margin])
            axes[0].set_ylim([np.min(corners[1, :]) - margin, np.max(corners[1, :]) + margin])
            axes[0].axis('off')
            axes[0].set_aspect('equal')

        # Plot CAMERA view
        data_path, boxes, camera_intrinsic = self.nusc.get_sample_data(cam, selected_anntokens=[anntoken])
        im = Image.open(data_path)
        axes[1].imshow(im)
        axes[1].set_title(self.nusc.get('sample_data', cam)['channel'])
        axes[1].axis('off')
        axes[1].set_aspect('equal')
        for box in boxes:
            c = np.array(self.get_color(box.name)) / 255.0
            box.render(axes[1], view=camera_intrinsic, normalize=True, colors=(c, c, c))

    def render_instance(self, instance_token: str) -> None:
        """
        Finds the annotation of the given instance that is closest to the vehicle, and then renders it.
        :param instance_token: The instance token.
        """
        ann_tokens = self.nusc.field2token('sample_annotation', 'instance_token', instance_token)
        closest = [np.inf, None]
        for ann_token in ann_tokens:
            ann_record = self.nusc.get('sample_annotation', ann_token)
            sample_record = self.nusc.get('sample', ann_record['sample_token'])
            sample_data_record = self.nusc.get('sample_data', sample_record['data']['LIDAR_TOP'])
            pose_record = self.nusc.get('ego_pose', sample_data_record['ego_pose_token'])
            dist = np.linalg.norm(np.array(pose_record['translation']) - np.array(ann_record['translation']))
            if dist < closest[0]:
                closest[0] = dist
                closest[1] = ann_token
        self.render_annotation(closest[1])

    def render_scene(self, scene_token: str, freq: float=10, imsize: Tuple[float, float]=(640, 360),
                     out_path: str=None) -> None:
        """
        Renders a full scene with all camera channels.
        :param scene_token: Unique identifier of scene to render.
        :param freq: Display frequency (Hz).
        :param imsize: Size of image to render. The larger the slower this will run.
        :param out_path: Optional path to write a video file of the rendered frames.
        """

        assert imsize[0] / imsize[1] == 16 / 9, "Aspect ratio should be 16/9."

        # Get records from DB.
        scene_rec = self.nusc.get('scene', scene_token)
        first_sample_rec = self.nusc.get('sample', scene_rec['first_sample_token'])
        last_sample_rec = self.nusc.get('sample', scene_rec['last_sample_token'])

        # Set some display parameters
        layout = {
            'CAM_FRONT_LEFT': (0, 0),
            'CAM_FRONT': (imsize[0], 0),
            'CAM_FRONT_RIGHT': (2 * imsize[0], 0),
            'CAM_BACK_LEFT': (0, imsize[1]),
            'CAM_BACK': (imsize[0], imsize[1]),
            'CAM_BACK_RIGHT': (2 * imsize[0], imsize[1]),
        }

        horizontal_flip = ['CAM_BACK_LEFT', 'CAM_BACK', 'CAM_BACK_RIGHT']  # Flip these for aesthetic reasons.

        time_step = 1 / freq * 1e6  # Time-stamps are measured in micro-seconds.

        window_name = '{}'.format(scene_rec['name'])
        cv2.namedWindow(window_name)
        cv2.moveWindow(window_name, 0, 0)

        canvas = np.ones((2 * imsize[1], 3 * imsize[0], 3), np.uint8)
        if out_path is not None:
            fourcc = cv2.VideoWriter_fourcc(*'MJPG')
            out = cv2.VideoWriter(out_path, fourcc, freq, canvas.shape[1::-1])
        else:
            out = None

        # Load first sample_data record for each channel
        current_recs = {}  # Holds the current record to be displayed by channel.
        prev_recs = {}  # Hold the previous displayed record by channel.
        for channel in layout:
            current_recs[channel] = self.nusc.get('sample_data', first_sample_rec['data'][channel])
            prev_recs[channel] = None

        current_time = first_sample_rec['timestamp']

        while current_time < last_sample_rec['timestamp']:

            current_time += time_step

            # For each channel, find first sample that has time > current_time.
            for channel, sd_rec in current_recs.items():
                while sd_rec['timestamp'] < current_time and sd_rec['next'] != '':
                    sd_rec = self.nusc.get('sample_data', sd_rec['next'])
                    current_recs[channel] = sd_rec

            # Now add to canvas
            for channel, sd_rec in current_recs.items():

                # Only update canvas if we have not already rendered this one.
                if not sd_rec == prev_recs[channel]:

                    # Get annotations and params from DB.
                    impath, boxes, camera_intrinsic = self.nusc.get_sample_data(sd_rec['token'],
                                                                                box_vis_level=BoxVisibility.ANY)

                    # Load and render
                    if not osp.exists(impath):
                        raise Exception('Error: Missing image %s' % impath)
                    im = cv2.imread(impath)
                    for box in boxes:
                        c = self.get_color(box.name)
                        box.render_cv2(im, view=camera_intrinsic, normalize=True, colors=(c, c, c))

                    im = cv2.resize(im, imsize)
                    if channel in horizontal_flip:
                        im = im[:, ::-1, :]

                    canvas[layout[channel][1]: layout[channel][1] + imsize[1],
                           layout[channel][0]:layout[channel][0] + imsize[0], :] = im

                    prev_recs[channel] = sd_rec  # Store here so we don't render the same image twice.

            # Show updated canvas.
            cv2.imshow(window_name, canvas)
            if out_path is not None:
                out.write(canvas)

            key = cv2.waitKey(1)  # Wait a very short time (1 ms).

            if key == 32:  # if space is pressed, pause.
                key = cv2.waitKey()

            if key == 27:  # if ESC is pressed, exit.
                cv2.destroyAllWindows()
                break

        cv2.destroyAllWindows()
        if out_path is not None:
            out.release()

    def render_scene_channel(self, scene_token: str, channel: str='CAM_FRONT', imsize: Tuple[float, float]=(640, 360)):
        """
        Renders a full scene for a particular camera channel.
        :param scene_token: Unique identifier of scene to render.
        :param channel: Channel to render.
        :param imsize: Size of image to render. The larger the slower this will run.
        :return:
        """

        valid_channels = ['CAM_FRONT_LEFT', 'CAM_FRONT', 'CAM_FRONT_RIGHT',
                          'CAM_BACK_LEFT', 'CAM_BACK', 'CAM_BACK_RIGHT']

        assert imsize[0] / imsize[1] == 16 / 9, "Aspect ratio should be 16/9."
        assert channel in valid_channels, 'Input channel {} not valid.'.format(channel)

        # Get records from DB
        scene_rec = self.nusc.get('scene', scene_token)
        sample_rec = self.nusc.get('sample', scene_rec['first_sample_token'])
        sd_rec = self.nusc.get('sample_data', sample_rec['data'][channel])

        # Open CV init
        name = '{}: {} (Space to pause, ESC to exit)'.format(scene_rec['name'], channel)
        cv2.namedWindow(name)
        cv2.moveWindow(name, 0, 0)

        has_more_frames = True
        while has_more_frames:

            # Get data from DB
            impath, boxes, camera_intrinsic = self.nusc.get_sample_data(sd_rec['token'],
                                                                        box_vis_level=BoxVisibility.ANY)

            # Load and render
            if not osp.exists(impath):
                raise Exception('Error: Missing image %s' % impath)
            im = cv2.imread(impath)
            for box in boxes:
                c = self.get_color(box.name)
                box.render_cv2(im, view=camera_intrinsic, normalize=True, colors=(c, c, c))

            # Render
            im = cv2.resize(im, imsize)
            cv2.imshow(name, im)

            key = cv2.waitKey(10)  # Images stored at approx 10 Hz, so wait 10 ms.
            if key == 32:  # If space is pressed, pause.
                key = cv2.waitKey()

            if key == 27:  # if ESC is pressed, exit
                cv2.destroyAllWindows()
                break

            if not sd_rec['next'] == "":
                sd_rec = self.nusc.get('sample_data', sd_rec['next'])
            else:
                has_more_frames = False

        cv2.destroyAllWindows()

    def render_egoposes_on_map(self, log_location: str, scene_tokens: List = None) -> None:
        """
        Renders ego poses a the map. These can be filtered by location or scene.
        :param log_location: Name of the location, e.g. "singapore-onenorth", "singapore-hollandvillage",
                             "singapore-queenstown' and "boston-seaport".
        :param scene_tokens: Optional list of scene tokens.
        """

        # Settings
        close_dist = 100

        # Get logs by location
        log_tokens = [l['token'] for l in self.nusc.log if l['location'] == log_location]
        assert len(log_tokens) > 0

        # Filter scenes
        scene_tokens_location = [e['token'] for e in self.nusc.scene if e['log_token'] in log_tokens]
        if scene_tokens is not None:
            scene_tokens_location = [t for t in scene_tokens_location if t in scene_tokens]
        if len(scene_tokens_location) == 0:
            print('Warning: Found 0 valid scenes for location %s!' % log_location)

        map_poses = []
        map_mask = None

        for scene_token in tqdm(scene_tokens_location):

            # Get records from the database.
            scene_record = self.nusc.get('scene', scene_token)
            log_record = self.nusc.get('log', scene_record['log_token'])
            map_record = self.nusc.get('map', log_record['map_token'])
            map_mask = map_record['mask']

            # For each sample in the scene, store the ego pose.
            sample_tokens = self.nusc.field2token('sample', 'scene_token', scene_token)
            for sample_token in sample_tokens:
                sample_record = self.nusc.get('sample', sample_token)

                # Poses are associated with the sample_data. Here we use the lidar sample_data.
                sample_data_record = self.nusc.get('sample_data', sample_record['data']['LIDAR_TOP'])
                pose_record = self.nusc.get('ego_pose', sample_data_record['ego_pose_token'])

                # Calculate the pose on the map and append
                map_poses.append(np.concatenate(
                    map_mask.to_map_coord(pose_record['translation'][0], pose_record['translation'][1])))

        # Compute number of close ego poses.
        map_poses = np.vstack(map_poses)
        dists = sklearn.metrics.pairwise.euclidean_distances(map_poses * map_mask.resolution)
        close_poses = np.sum(dists < close_dist, axis=0)

        # Plot.
        _, ax = plt.subplots(1, 1, figsize=(10, 10))
        ax.imshow(map_mask.mask())
        title = 'Number of ego poses within {}m in {}'.format(close_dist, log_location)
        ax.set_title(title, color='w')
        sc = ax.scatter(map_poses[:, 0], map_poses[:, 1], s=10, c=close_poses)
        color_bar = plt.colorbar(sc, fraction=0.025, pad=0.04)
        plt.rcParams['figure.facecolor'] = 'black'
        color_bar_ticklabels = plt.getp(color_bar.ax.axes, 'yticklabels')
        plt.setp(color_bar_ticklabels, color='w')
        plt.rcParams['figure.facecolor'] = 'white'  # Reset for future plots<|MERGE_RESOLUTION|>--- conflicted
+++ resolved
@@ -36,15 +36,11 @@
     Database class for nuScenes to help query and retrieve information from the database.
     """
 
-<<<<<<< HEAD
     def __init__(self,
-                 version: str = 'v0.4',
+                 version: str = 'v0.5',
                  dataroot: str = '/data/nuscenes',
                  verbose: bool = True,
                  map_resolution: float = 0.1):
-=======
-    def __init__(self, version: str='v0.5', dataroot: str='/data/nuscenes', verbose: bool=True):
->>>>>>> 87ab702d
         """
         Loads database and creates reverse indexes and shortcuts.
         :param version: Version to load (e.g. "v0.2", ...).
