# nuScenes dev-kit.
# Code written by Oscar Beijbom, 2018.
# Licensed under the Creative Commons [see licence.txt]

import json
import os.path as osp
import sys
import time
from datetime import datetime

import cv2
import matplotlib.pyplot as plt
import numpy as np
import sklearn.metrics
from PIL import Image
from matplotlib.axes import Axes
from pyquaternion import Quaternion
from tqdm import tqdm
from typing import Tuple, List

from nuscenes.utils.data_classes import LidarPointCloud, RadarPointCloud, Box
from nuscenes.utils.geometry_utils import view_points, box_in_image, BoxVisibility
from nuscenes.utils.map_mask import MapMask

PYTHON_VERSION = sys.version_info[0]

if not PYTHON_VERSION == 3:
    raise ValueError("nuScenes dev-kit only supports Python version 3.")


class NuScenes:
    """
    Database class for nuScenes to help query and retrieve information from the database.
    """

    def __init__(self,
                 version: str = 'v1.0-mini',
                 dataroot: str = '/data/sets/nuscenes',
                 verbose: bool = True,
                 map_resolution: float = 0.1):
        """
        Loads database and creates reverse indexes and shortcuts.
        :param version: Version to load (e.g. "v1.0", ...).
        :param dataroot: Path to the tables and data.
        :param verbose: Whether to print status messages during load.
        :param map_resolution: Resolution of maps (meters).
        """
        if version not in ['v1.0', 'v1.0-trainval', 'v1.0-test', 'v1.0-mini']:  # TODO: v1.0 is only for testing, remove it
            raise ValueError('Invalid DB version: {}'.format(version))

        self.version = version
        self.dataroot = dataroot
        self.table_names = ['category', 'attribute', 'visibility', 'instance', 'sensor', 'calibrated_sensor',
                            'ego_pose', 'log', 'scene', 'sample', 'sample_data', 'sample_annotation', 'map']

        assert osp.exists(self.table_root), 'Database version not found: {}'.format(self.table_root)

        start_time = time.time()
        if verbose:
            print("======\nLoading NuScenes tables for version {} ...".format(self.version))

        # Explicitly assign tables to help the IDE determine valid class members.
        self.category = self.__load_table__('category')
        self.attribute = self.__load_table__('attribute')
        self.visibility = self.__load_table__('visibility')
        self.instance = self.__load_table__('instance')
        self.sensor = self.__load_table__('sensor')
        self.calibrated_sensor = self.__load_table__('calibrated_sensor')
        self.ego_pose = self.__load_table__('ego_pose')
        self.log = self.__load_table__('log')
        self.scene = self.__load_table__('scene')
        self.sample = self.__load_table__('sample')
        self.sample_data = self.__load_table__('sample_data')
        self.sample_annotation = self.__load_table__('sample_annotation')
        self.map = self.__load_table__('map')

        # Initialize map mask for each map record.
        for map_record in self.map:
            map_record['mask'] = MapMask(osp.join(self.dataroot, map_record['filename']), resolution=map_resolution)

        if verbose:
            for table in self.table_names:
                print("{} {},".format(len(getattr(self, table)), table))
            print("Done loading in {:.1f} seconds.\n======".format(time.time() - start_time))

        # Make reverse indexes for common lookups.
        self.__make_reverse_index__(verbose)

        # Initialize NuScenesExplorer class
        self.explorer = NuScenesExplorer(self)

    @property
    def table_root(self) -> str:
        """ Returns the folder where the tables are stored for the relevant version. """
        return osp.join(self.dataroot, self.version)

    def __load_table__(self, table_name) -> dict:
        """ Loads a table. """
        with open(osp.join(self.table_root, '{}.json'.format(table_name))) as f:
            table = json.load(f)
        return table

    def __make_reverse_index__(self, verbose: bool) -> None:
        """
        De-normalizes database to create reverse indices for common cases.
        :param verbose: Whether to print outputs.
        """

        start_time = time.time()
        if verbose:
            print("Reverse indexing ...")

        # Store the mapping from token to table index for each table.
        self._token2ind = dict()
        for table in self.table_names:
            self._token2ind[table] = dict()

            for ind, member in enumerate(getattr(self, table)):
                self._token2ind[table][member['token']] = ind

        # Decorate (adds short-cut) sample_annotation table with for category name.
        for record in self.sample_annotation:
            inst = self.get('instance', record['instance_token'])
            record['category_name'] = self.get('category', inst['category_token'])['name']

        # Decorate (adds short-cut) sample_data with sensor information.
        for record in self.sample_data:
            cs_record = self.get('calibrated_sensor', record['calibrated_sensor_token'])
            sensor_record = self.get('sensor', cs_record['sensor_token'])
            record['sensor_modality'] = sensor_record['modality']
            record['channel'] = sensor_record['channel']

        # Reverse-index samples with sample_data and annotations.
        for record in self.sample:
            record['data'] = {}
            record['anns'] = []

        for record in self.sample_data:
            if record['is_key_frame']:
                sample_record = self.get('sample', record['sample_token'])
                sample_record['data'][record['channel']] = record['token']

        for ann_record in self.sample_annotation:
            sample_record = self.get('sample', ann_record['sample_token'])
            sample_record['anns'].append(ann_record['token'])

        # Add reverse indices from log records to map records.
        if 'log_tokens' not in self.map[0].keys():
            raise Exception('Error: log_tokens not in map table. This code is not compatible with the teaser dataset.')
        log_to_map = dict()
        for map_record in self.map:
            for log_token in map_record['log_tokens']:
                log_to_map[log_token] = map_record['token']
        for log_record in self.log:
            log_record['map_token'] = log_to_map[log_record['token']]

        if verbose:
            print("Done reverse indexing in {:.1f} seconds.\n======".format(time.time() - start_time))

    def get(self, table_name: str, token: str) -> dict:
        """
        Returns a record from table in constant runtime.
        :param table_name: Table name.
        :param token: Token of the record.
        :return: Table record. See README.md for record details for each table.
        """
        assert table_name in self.table_names, "Table {} not found".format(table_name)

        return getattr(self, table_name)[self.getind(table_name, token)]

    def getind(self, table_name: str, token: str) -> int:
        """
        This returns the index of the record in a table in constant runtime.
        :param table_name: Table name.
        :param token: Token of the record.
        :return: The index of the record in table, table is an array.
        """
        return self._token2ind[table_name][token]

    def field2token(self, table_name: str, field: str, query) -> List[str]:
        """
        This function queries all records for a certain field value, and returns the tokens for the matching records.
        Warning: this runs in linear time.
        :param table_name: Table name.
        :param field: Field name. See README.md for details.
        :param query: Query to match against. Needs to type match the content of the query field.
        :return: List of tokens for the matching records.
        """
        matches = []
        for member in getattr(self, table_name):
            if member[field] == query:
                matches.append(member['token'])
        return matches

    def get_sample_data_path(self, sample_data_token: str) -> str:
        """ Returns the path to a sample_data. """

        sd_record = self.get('sample_data', sample_data_token)
        return osp.join(self.dataroot, sd_record['filename'])

    def get_sample_data(self, sample_data_token: str,
                        box_vis_level: BoxVisibility = BoxVisibility.ANY,
                        selected_anntokens: List[str] = None) -> \
            Tuple[str, List[Box], np.array]:
        """
        Returns the data path as well as all annotations related to that sample_data.
        Note that the boxes are transformed into the current sensor's coordinate frame.
        :param sample_data_token: Sample_data token.
        :param box_vis_level: If sample_data is an image, this sets required visibility for boxes.
        :param selected_anntokens: If provided only return the selected annotation.
        :return: (data_path, boxes, camera_intrinsic <np.array: 3, 3>)
        """

        # Retrieve sensor & pose records
        sd_record = self.get('sample_data', sample_data_token)
        cs_record = self.get('calibrated_sensor', sd_record['calibrated_sensor_token'])
        sensor_record = self.get('sensor', cs_record['sensor_token'])
        pose_record = self.get('ego_pose', sd_record['ego_pose_token'])

        data_path = self.get_sample_data_path(sample_data_token)

        if sensor_record['modality'] == 'camera':
            cam_intrinsic = np.array(cs_record['camera_intrinsic'])
            imsize = (sd_record['width'], sd_record['height'])
        else:
            cam_intrinsic = None
            imsize = None

        # Retrieve all sample annotations and map to sensor coordinate system.
        if selected_anntokens is not None:
            boxes = list(map(self.get_box, selected_anntokens))
        else:
            boxes = self.get_boxes(sample_data_token)

        # Make list of Box objects including coord system transforms.
        box_list = []
        for box in boxes:

            # Move box to ego vehicle coord system
            box.translate(-np.array(pose_record['translation']))
            box.rotate(Quaternion(pose_record['rotation']).inverse)

            #  Move box to sensor coord system
            box.translate(-np.array(cs_record['translation']))
            box.rotate(Quaternion(cs_record['rotation']).inverse)

            if sensor_record['modality'] == 'camera' and not \
                    box_in_image(box, cam_intrinsic, imsize, vis_level=box_vis_level):
                continue

            box_list.append(box)

        return data_path, box_list, cam_intrinsic

    def get_box(self, sample_annotation_token: str) -> Box:
        """
        Instantiates a Box class from a sample annotation record.
        :param sample_annotation_token: Unique sample_annotation identifier.
        """
        record = self.get('sample_annotation', sample_annotation_token)
        return Box(record['translation'], record['size'], Quaternion(record['rotation']),
                   name=record['category_name'], token=record['token'])

    def get_boxes(self, sample_data_token: str) -> List[Box]:
        """
        Instantiates Boxes for all annotation for a particular sample_data record. If the sample_data is a
        keyframe, this returns the annotations for that sample. But if the sample_data is an intermediate
        sample_data, a linear interpolation is applied to estimate the location of the boxes at the time the
        sample_data was captured.
        :param sample_data_token: Unique sample_data identifier.
        """

        # Retrieve sensor & pose records
        sd_record = self.get('sample_data', sample_data_token)
        curr_sample_record = self.get('sample', sd_record['sample_token'])

        if curr_sample_record['prev'] == "" or sd_record['is_key_frame']:
            # If no previous annotations available, or if sample_data is keyframe just return the current ones.
            boxes = list(map(self.get_box, curr_sample_record['anns']))

        else:
            prev_sample_record = self.get('sample', curr_sample_record['prev'])

            curr_ann_recs = [self.get('sample_annotation', token) for token in curr_sample_record['anns']]
            prev_ann_recs = [self.get('sample_annotation', token) for token in prev_sample_record['anns']]

            # Maps instance tokens to prev_ann records
            prev_inst_map = {entry['instance_token']: entry for entry in prev_ann_recs}

            t0 = prev_sample_record['timestamp']
            t1 = curr_sample_record['timestamp']
            t = sd_record['timestamp']

            # There are rare situations where the timestamps in the DB are off so ensure that t0 < t < t1.
            t = max(t0, min(t1, t))

            boxes = []
            for curr_ann_rec in curr_ann_recs:

                if curr_ann_rec['instance_token'] in prev_inst_map:
                    # If the annotated instance existed in the previous frame, interpolate center & orientation.
                    prev_ann_rec = prev_inst_map[curr_ann_rec['instance_token']]

                    # Interpolate center.
                    center = [np.interp(t, [t0, t1], [c0, c1]) for c0, c1 in zip(prev_ann_rec['translation'],
                                                                                 curr_ann_rec['translation'])]

                    # Interpolate orientation.
                    rotation = Quaternion.slerp(q0=Quaternion(prev_ann_rec['rotation']),
                                                q1=Quaternion(curr_ann_rec['rotation']),
                                                amount=(t - t0) / (t1 - t0))

                    box = Box(center, curr_ann_rec['size'], rotation, name=curr_ann_rec['category_name'],
                              token=curr_ann_rec['token'])
                else:
                    # If not, simply grab the current annotation.
                    box = self.get_box(curr_ann_rec['token'])

                boxes.append(box)
        return boxes

    def box_velocity(self, sample_annotation_token: str, max_time_diff: float = 1.5) -> np.ndarray:
        """
        Estimate the velocity for an annotation.
        If possible, we compute the centered difference between the previous and next frame.
        Otherwise we use the difference between the current and previous/next frame.
        If the velocity cannot be estimated, values are set to np.nan.
        :param sample_annotation_token: Unique sample_annotation identifier.
        :param max_time_diff: Max allowed time diff between consecutive samples that are used to estimate velocities.
        :return: <np.float: 3>. Velocity in x/y/z direction in m/s.
        """

        current = self.get('sample_annotation', sample_annotation_token)
        has_prev = current['prev'] != ''
        has_next = current['next'] != ''

        # Cannot estimate velocity for a single annotation.
        if not has_prev and not has_next:
            return np.array([np.nan, np.nan, np.nan])

        if has_prev:
            first = self.get('sample_annotation', current['prev'])
        else:
            first = current

        if has_next:
            last = self.get('sample_annotation', current['next'])
        else:
            last = current

        pos_last = np.array(last['translation'])
        pos_first = np.array(first['translation'])
        pos_diff = pos_last - pos_first

        time_last = 1e-6 * self.get('sample', last['sample_token'])['timestamp']
        time_first = 1e-6 * self.get('sample', first['sample_token'])['timestamp']
        time_diff = time_last - time_first

        if has_next and has_prev:
            # If doing centered difference, allow for up to double the max_time_diff.
            max_time_diff *= 2

        if time_diff > max_time_diff:
            # If time_diff is too big, don't return an estimate.
            return np.array([np.nan, np.nan, np.nan])
        else:
            return pos_diff / time_diff

    def list_categories(self) -> None:
        self.explorer.list_categories()

    def list_attributes(self) -> None:
        self.explorer.list_attributes()

    def list_scenes(self) -> None:
        self.explorer.list_scenes()

    def list_sample(self, sample_token: str) -> None:
        self.explorer.list_sample(sample_token)

    def render_pointcloud_in_image(self, sample_token: str, dot_size: int = 5,  pointsensor_channel: str = 'LIDAR_TOP',
                                   camera_channel: str = 'CAM_FRONT') -> None:
        self.explorer.render_pointcloud_in_image(sample_token, dot_size, pointsensor_channel=pointsensor_channel,
                                                 camera_channel=camera_channel)

    def render_sample(self, sample_token: str, box_vis_level: BoxVisibility = BoxVisibility.ANY, nsweeps: int = 1)\
            -> None:
        self.explorer.render_sample(sample_token, box_vis_level, nsweeps=nsweeps)

    def render_sample_data(self, sample_data_token: str, with_anns: bool = True,
                           box_vis_level: BoxVisibility = BoxVisibility.ANY, axes_limit: float = 40, ax: Axes = None,
                           nsweeps: int = 1) -> None:
        self.explorer.render_sample_data(sample_data_token, with_anns, box_vis_level, axes_limit, ax, nsweeps=nsweeps)

    def render_annotation(self, sample_annotation_token: str, margin: float = 10, view: np.ndarray = np.eye(4),
                          box_vis_level: BoxVisibility = BoxVisibility.ANY) -> None:
        self.explorer.render_annotation(sample_annotation_token, margin, view, box_vis_level)

    def render_instance(self, instance_token: str) -> None:
        self.explorer.render_instance(instance_token)

    def render_scene(self, scene_token: str, freq: float = 10, imsize: Tuple[float, float] = (640, 360),
                     out_path: str = None) -> None:
        self.explorer.render_scene(scene_token, freq, imsize, out_path)

    def render_scene_channel(self, scene_token: str, channel: str = 'CAM_FRONT',
                             imsize: Tuple[float, float] = (640, 360)) -> None:
        self.explorer.render_scene_channel(scene_token, channel=channel, imsize=imsize)

    def render_egoposes_on_map(self, log_location: str, scene_tokens: List = None) -> None:
        self.explorer.render_egoposes_on_map(log_location, scene_tokens)


class NuScenesExplorer:
    """ Helper class to list and visualize NuScenes data. These are meant to serve as tutorials and templates for
    working with the data. """

    def __init__(self, nusc: NuScenes):
        self.nusc = nusc

    @staticmethod
    def get_color(category_name: str) -> Tuple[int, int, int]:
        """ Provides the default colors based on the category names. """
        if category_name in ['vehicle.bicycle', 'vehicle.motorcycle']:
            return 255, 61, 99  # Red
        elif 'vehicle' in category_name:
            return 255, 158, 0  # Orange
        elif 'human.pedestrian' in category_name:
            return 0, 0, 230  # Blue
        elif 'cone' in category_name or 'barrier' in category_name:
            return 0, 0, 0  # Black
        else:
            return 255, 0, 255  # Magenta

    def list_categories(self) -> None:
        """ Print categories, counts and stats. """
        categories = dict()
        for record in self.nusc.sample_annotation:
            if record['category_name'] not in categories:
                categories[record['category_name']] = []
            categories[record['category_name']].append(record['size'] + [record['size'][1] / record['size'][0]])

        for name, stats in sorted(categories.items()):
            stats = np.array(stats)
            print('{:27} n={:5}, width={:5.2f}\u00B1{:.2f}, len={:5.2f}\u00B1{:.2f}, height={:5.2f}\u00B1{:.2f}, '
                  'lw_aspect={:5.2f}\u00B1{:.2f}'.format(name[:27], stats.shape[0],
                                                         np.mean(stats[:, 0]), np.std(stats[:, 0]),
                                                         np.mean(stats[:, 1]), np.std(stats[:, 1]),
                                                         np.mean(stats[:, 2]), np.std(stats[:, 2]),
                                                         np.mean(stats[:, 3]), np.std(stats[:, 3])))

    def list_attributes(self) -> None:
        """ Prints attributes and counts. """
        attribute_counts = dict()
        for record in self.nusc.sample_annotation:
            for attribute_token in record['attribute_tokens']:
                att_name = self.nusc.get('attribute', attribute_token)['name']
                if att_name not in attribute_counts:
                    attribute_counts[att_name] = 0
                attribute_counts[att_name] += 1

        for name, count in sorted(attribute_counts.items()):
            print('{}: {}'.format(name, count))

    def list_scenes(self) -> None:
        """ Lists all scenes with some meta data. """

        def ann_count(record):
            count = 0
            sample = self.nusc.get('sample', record['first_sample_token'])
            while not sample['next'] == "":
                count += len(sample['anns'])
                sample = self.nusc.get('sample', sample['next'])
            return count

        recs = [(self.nusc.get('sample', record['first_sample_token'])['timestamp'], record) for record in
                self.nusc.scene]

        for start_time, record in sorted(recs):
            start_time = self.nusc.get('sample', record['first_sample_token'])['timestamp'] / 1000000
            length_time = self.nusc.get('sample', record['last_sample_token'])['timestamp'] / 1000000 - start_time
            location = self.nusc.get('log', record['log_token'])['location']
            desc = record['name'] + ', ' + record['description']
            if len(desc) > 55:
                desc = desc[:51] + "..."

            print('{:16} [{}] {:4.0f}s, {}, #anns:{}'.format(
                desc, datetime.utcfromtimestamp(start_time).strftime('%y-%m-%d %H:%M:%S'),
                length_time, location, ann_count(record)))

    def list_sample(self, sample_token: str) -> None:
        """ Prints sample_data tokens and sample_annotation tokens related to the sample_token. """

        sample_record = self.nusc.get('sample', sample_token)
        print('Sample: {}\n'.format(sample_record['token']))
        for sd_token in sample_record['data'].values():
            sd_record = self.nusc.get('sample_data', sd_token)
            print('sample_data_token: {}, mod: {}, channel: {}'.format(sd_token, sd_record['sensor_modality'],
                                                                       sd_record['channel']))
        print('')
        for ann_token in sample_record['anns']:
            ann_record = self.nusc.get('sample_annotation', ann_token)
            print('sample_annotation_token: {}, category: {}'.format(ann_record['token'], ann_record['category_name']))

    def map_pointcloud_to_image(self, pointsensor_token: str, camera_token: str) -> Tuple:
        """
        Given a point sensor (lidar/radar) token and camera sample_data token, load point-cloud and map it to the image
        plane.
        :param pointsensor_token: Lidar/radar sample_data token.
        :param camera_token: Camera sample_data token.
        :return (pointcloud <np.float: 2, n)>, coloring <np.float: n>, image <Image>).
        """

        cam = self.nusc.get('sample_data', camera_token)
        pointsensor = self.nusc.get('sample_data', pointsensor_token)
        pcl_path = osp.join(self.nusc.dataroot, pointsensor['filename'])
        if pointsensor['sensor_modality'] == 'lidar':
            pc = LidarPointCloud.from_file(pcl_path)
        else:
            pc = RadarPointCloud.from_file(pcl_path)
        im = Image.open(osp.join(self.nusc.dataroot, cam['filename']))

        # Points live in the point sensor frame. So they need to be transformed via global to the image plane.
        # First step: transform the point-cloud to the ego vehicle frame for the timestamp of the sweep.
        cs_record = self.nusc.get('calibrated_sensor', pointsensor['calibrated_sensor_token'])
        pc.rotate(Quaternion(cs_record['rotation']).rotation_matrix)
        pc.translate(np.array(cs_record['translation']))

        # Second step: transform to the global frame.
        poserecord = self.nusc.get('ego_pose', pointsensor['ego_pose_token'])
        pc.rotate(Quaternion(poserecord['rotation']).rotation_matrix)
        pc.translate(np.array(poserecord['translation']))

        # Third step: transform into the ego vehicle frame for the timestamp of the image.
        poserecord = self.nusc.get('ego_pose', cam['ego_pose_token'])
        pc.translate(-np.array(poserecord['translation']))
        pc.rotate(Quaternion(poserecord['rotation']).rotation_matrix.T)

        # Fourth step: transform into the camera.
        cs_record = self.nusc.get('calibrated_sensor', cam['calibrated_sensor_token'])
        pc.translate(-np.array(cs_record['translation']))
        pc.rotate(Quaternion(cs_record['rotation']).rotation_matrix.T)

        # Fifth step: actually take a "picture" of the point cloud.
        # Grab the depths (camera frame z axis points away from the camera).
        depths = pc.points[2, :]

        # Set the height to be the coloring.
        coloring = pc.points[2, :]

        # Take the actual picture (matrix multiplication with camera-matrix + renormalization).
        points = view_points(pc.points[:3, :], np.array(cs_record['camera_intrinsic']), normalize=True)

        # Remove points that are either outside or behind the camera. Leave a margin of 1 pixel for aesthetic reasons.
        mask = np.ones(depths.shape[0], dtype=bool)
        mask = np.logical_and(mask, depths > 0)
        mask = np.logical_and(mask, points[0, :] > 1)
        mask = np.logical_and(mask, points[0, :] < im.size[0] - 1)
        mask = np.logical_and(mask, points[1, :] > 1)
        mask = np.logical_and(mask, points[1, :] < im.size[1] - 1)
        points = points[:, mask]
        coloring = coloring[mask]

        return points, coloring, im

    def render_pointcloud_in_image(self,
                                   sample_token: str,
                                   dot_size: int = 5,
                                   pointsensor_channel: str = 'LIDAR_TOP',
                                   camera_channel: str = 'CAM_FRONT') -> None:
        """
        Scatter-plots a point-cloud on top of image.
        :param sample_token: Sample token.
        :param dot_size: Scatter plot dot size.
        :param pointsensor_channel: RADAR or LIDAR channel name, e.g. 'LIDAR_TOP'.
        :param camera_channel: Camera channel name, e.g. 'CAM_FRONT'.
        """
        sample_record = self.nusc.get('sample', sample_token)

        # Here we just grab the front camera and the point sensor.
        pointsensor_token = sample_record['data'][pointsensor_channel]
        camera_token = sample_record['data'][camera_channel]

        points, coloring, im = self.map_pointcloud_to_image(pointsensor_token, camera_token)
        plt.figure(figsize=(9, 16))
        plt.imshow(im)
        plt.scatter(points[0, :], points[1, :], c=coloring, s=dot_size)
        plt.axis('off')

    def render_sample(self,
                      token: str,
                      box_vis_level: BoxVisibility = BoxVisibility.ANY,
                      nsweeps: int = 1) -> None:
        """
        Render all LIDAR and camera sample_data in sample along with annotations.
        :param token: Sample token.
        :param box_vis_level: If sample_data is an image, this sets required visibility for boxes.
        :param nsweeps: Number of sweeps for lidar and radar.
        """
        record = self.nusc.get('sample', token)

        # Separate RADAR from LIDAR and vision.
        radar_data = {}
        nonradar_data = {}
        for channel, token in record['data'].items():
            sd_record = self.nusc.get('sample_data', token)
            sensor_modality = sd_record['sensor_modality']
            if sensor_modality in ['lidar', 'camera']:
                nonradar_data[channel] = token
            else:
                radar_data[channel] = token

        # Create plots.
        n = 1 + len(nonradar_data)
        cols = 2
        fig, axes = plt.subplots(int(np.ceil(n/cols)), cols, figsize=(16, 24))

        # Plot radar into a single subplot.
        ax = axes[0, 0]
        for i, (_, sd_token) in enumerate(radar_data.items()):
            self.render_sample_data(sd_token, with_anns=i == 0, box_vis_level=box_vis_level, ax=ax, nsweeps=nsweeps)
        ax.set_title('Fused RADARs')

        # Plot camera and lidar in separate subplots.
        for (_, sd_token), ax in zip(nonradar_data.items(), axes.flatten()[1:]):
            self.render_sample_data(sd_token, box_vis_level=box_vis_level, ax=ax, nsweeps=nsweeps)

        axes.flatten()[-1].axis('off')
        plt.tight_layout()
        fig.subplots_adjust(wspace=0, hspace=0)

    def render_sample_data(self,
                           sample_data_token: str,
                           with_anns: bool = True,
                           box_vis_level: BoxVisibility = BoxVisibility.ANY,
                           axes_limit: float = 40,
                           ax: Axes = None,
                           nsweeps: int = 1) -> None:
        """
        Render sample data onto axis.
        :param sample_data_token: Sample_data token.
        :param with_anns: Whether to draw annotations.
        :param box_vis_level: If sample_data is an image, this sets required visibility for boxes.
        :param axes_limit: Axes limit for lidar and radar (measured in meters).
        :param ax: Axes onto which to render.
        :param nsweeps: Number of sweeps for lidar and radar.
        """

        # Get sensor modality.
        sd_record = self.nusc.get('sample_data', sample_data_token)
        sensor_modality = sd_record['sensor_modality']

        if sensor_modality == 'lidar':
            # Get boxes in lidar frame.
            _, boxes, _ = self.nusc.get_sample_data(sample_data_token, box_vis_level=box_vis_level)

            # Get aggregated point cloud in lidar frame.
            sample_rec = self.nusc.get('sample', sd_record['sample_token'])
            chan = sd_record['channel']
            ref_chan = 'LIDAR_TOP'
            pc, times = LidarPointCloud.from_file_multisweep(self.nusc, sample_rec, chan, ref_chan, nsweeps=nsweeps)

            # Init axes.
            if ax is None:
                _, ax = plt.subplots(1, 1, figsize=(9, 9))

            # Show point cloud.
            points = view_points(pc.points[:3, :], np.eye(4), normalize=False)
            dists = np.sqrt(np.sum(pc.points[:2, :] ** 2, axis=0))
            colors = np.minimum(1, dists/axes_limit/np.sqrt(2))
            ax.scatter(points[0, :], points[1, :], c=colors, s=0.2)

            # Show ego vehicle.
            ax.plot(0, 0, 'x', color='black')

            # Show boxes.
            if with_anns:
                for box in boxes:
                    c = np.array(self.get_color(box.name)) / 255.0
                    box.render(ax, view=np.eye(4), colors=(c, c, c))

            # Limit visible range.
            ax.set_xlim(-axes_limit, axes_limit)
            ax.set_ylim(-axes_limit, axes_limit)

        elif sensor_modality == 'radar':
            # Get boxes in lidar frame.
            sample_rec = self.nusc.get('sample', sd_record['sample_token'])
            lidar_token = sample_rec['data']['LIDAR_TOP']
            _, boxes, _ = self.nusc.get_sample_data(lidar_token, box_vis_level=box_vis_level)

            # Get aggregated point cloud in lidar frame.
            # The point cloud is transformed to the lidar frame for visualization purposes.
            chan = sd_record['channel']
            ref_chan = 'LIDAR_TOP'
            pc, times = RadarPointCloud.from_file_multisweep(self.nusc, sample_rec, chan, ref_chan, nsweeps=nsweeps)

            # Transform radar velocities (x is front, y is left), as these are not transformed when loading the point
            # cloud.
            radar_cs_record = self.nusc.get('calibrated_sensor', sd_record['calibrated_sensor_token'])
            lidar_sd_record = self.nusc.get('sample_data', lidar_token)
            lidar_cs_record = self.nusc.get('calibrated_sensor', lidar_sd_record['calibrated_sensor_token'])
            velocities = pc.points[8:10, :]  # Compensated velocity
            velocities = np.vstack((velocities, np.zeros(pc.points.shape[1])))
            velocities = np.dot(Quaternion(radar_cs_record['rotation']).rotation_matrix, velocities)
            velocities = np.dot(Quaternion(lidar_cs_record['rotation']).rotation_matrix.T, velocities)
            velocities[2, :] = np.zeros(pc.points.shape[1])

            # Init axes.
            if ax is None:
                _, ax = plt.subplots(1, 1, figsize=(9, 9))

            # Show point cloud.
            points = view_points(pc.points[:3, :], np.eye(4), normalize=False)
            dists = np.sqrt(np.sum(pc.points[:2, :] ** 2, axis=0))
            colors = np.minimum(1, dists / axes_limit / np.sqrt(2))
            sc = ax.scatter(points[0, :], points[1, :], c=colors, s=3)

            # Show velocities.
            points_vel = view_points(pc.points[:3, :] + velocities, np.eye(4), normalize=False)
            max_delta = 10
            deltas_vel = points_vel - points
            deltas_vel = 3 * deltas_vel  # Arbitrary scaling
            deltas_vel = np.clip(deltas_vel, -max_delta, max_delta)  # Arbitrary clipping
            colors_rgba = sc.to_rgba(colors)
            for i in range(points.shape[1]):
                ax.arrow(points[0, i], points[1, i], deltas_vel[0, i], deltas_vel[1, i], color=colors_rgba[i])

            # Show ego vehicle.
            ax.plot(0, 0, 'x', color='black')

            # Show boxes.
            if with_anns:
                for box in boxes:
                    c = np.array(self.get_color(box.name)) / 255.0
                    box.render(ax, view=np.eye(4), colors=(c, c, c))

            # Limit visible range.
            ax.set_xlim(-axes_limit, axes_limit)
            ax.set_ylim(-axes_limit, axes_limit)

        elif sensor_modality == 'camera':
            # Load boxes and image.
            data_path, boxes, camera_intrinsic = self.nusc.get_sample_data(sample_data_token,
                                                                           box_vis_level=box_vis_level)
            data = Image.open(data_path)

            # Init axes.
            if ax is None:
                _, ax = plt.subplots(1, 1, figsize=(9, 16))

            # Show image.
            ax.imshow(data)

            # Show boxes.
            if with_anns:
                for box in boxes:
                    c = np.array(self.get_color(box.name)) / 255.0
                    box.render(ax, view=camera_intrinsic, normalize=True, colors=(c, c, c))

            # Limit visible range.
            ax.set_xlim(0, data.size[0])
            ax.set_ylim(data.size[1], 0)

        else:
            raise ValueError("Error: Unknown sensor modality!")

        ax.axis('off')
        ax.set_title(sd_record['channel'])
        ax.set_aspect('equal')

    def render_annotation(self,
                          anntoken: str,
                          margin: float = 10,
                          view: np.ndarray = np.eye(4),
                          box_vis_level: BoxVisibility = BoxVisibility.ANY) -> None:
        """
        Render selected annotation.
        :param anntoken: Sample_annotation token.
        :param margin: How many meters in each direction to include in LIDAR view.
        :param view: LIDAR view point.
        :param box_vis_level: If sample_data is an image, this sets required visibility for boxes.
        """

        ann_record = self.nusc.get('sample_annotation', anntoken)
        sample_record = self.nusc.get('sample', ann_record['sample_token'])
        assert 'LIDAR_TOP' in sample_record['data'].keys(), 'No LIDAR_TOP in data, cant render'

        fig, axes = plt.subplots(1, 2, figsize=(18, 9))

        # Figure out which camera the object is fully visible in (this may return nothing)
        boxes, cam = [], []
        cams = [key for key in sample_record['data'].keys() if 'CAM' in key]
        for cam in cams:
            _, boxes, _ = self.nusc.get_sample_data(sample_record['data'][cam], box_vis_level=box_vis_level,
                                                    selected_anntokens=[anntoken])
            if len(boxes) > 0:
                break  # We found an image that matches. Let's abort.
        assert len(boxes) > 0, "Could not find image where annotation is visible. Try using e.g. BoxVisibility.ANY."
        assert len(boxes) < 2, "Found multiple annotations. Something is wrong!"

        cam = sample_record['data'][cam]

        # Plot LIDAR view
        lidar = sample_record['data']['LIDAR_TOP']
        data_path, boxes, camera_intrinsic = self.nusc.get_sample_data(lidar, selected_anntokens=[anntoken])
        LidarPointCloud.from_file(data_path).render_height(axes[0], view=view)
        for box in boxes:
            c = np.array(self.get_color(box.name)) / 255.0
            box.render(axes[0], view=view, colors=(c, c, c))
            corners = view_points(boxes[0].corners(), view, False)[:2, :]
            axes[0].set_xlim([np.min(corners[0, :]) - margin, np.max(corners[0, :]) + margin])
            axes[0].set_ylim([np.min(corners[1, :]) - margin, np.max(corners[1, :]) + margin])
            axes[0].axis('off')
            axes[0].set_aspect('equal')

        # Plot CAMERA view
        data_path, boxes, camera_intrinsic = self.nusc.get_sample_data(cam, selected_anntokens=[anntoken])
        im = Image.open(data_path)
        axes[1].imshow(im)
        axes[1].set_title(self.nusc.get('sample_data', cam)['channel'])
        axes[1].axis('off')
        axes[1].set_aspect('equal')
        for box in boxes:
            c = np.array(self.get_color(box.name)) / 255.0
            box.render(axes[1], view=camera_intrinsic, normalize=True, colors=(c, c, c))

    def render_instance(self, instance_token: str) -> None:
        """
        Finds the annotation of the given instance that is closest to the vehicle, and then renders it.
        :param instance_token: The instance token.
        """
        ann_tokens = self.nusc.field2token('sample_annotation', 'instance_token', instance_token)
        closest = [np.inf, None]
        for ann_token in ann_tokens:
            ann_record = self.nusc.get('sample_annotation', ann_token)
            sample_record = self.nusc.get('sample', ann_record['sample_token'])
            sample_data_record = self.nusc.get('sample_data', sample_record['data']['LIDAR_TOP'])
            pose_record = self.nusc.get('ego_pose', sample_data_record['ego_pose_token'])
            dist = np.linalg.norm(np.array(pose_record['translation']) - np.array(ann_record['translation']))
            if dist < closest[0]:
                closest[0] = dist
                closest[1] = ann_token
        self.render_annotation(closest[1])

    def render_scene(self,
                     scene_token: str,
                     freq: float = 10,
                     imsize: Tuple[float, float] = (640, 360),
                     out_path: str = None) -> None:
        """
        Renders a full scene with all camera channels.
        :param scene_token: Unique identifier of scene to render.
        :param freq: Display frequency (Hz).
        :param imsize: Size of image to render. The larger the slower this will run.
        :param out_path: Optional path to write a video file of the rendered frames.
        """

        assert imsize[0] / imsize[1] == 16 / 9, "Aspect ratio should be 16/9."

        # Get records from DB.
        scene_rec = self.nusc.get('scene', scene_token)
        first_sample_rec = self.nusc.get('sample', scene_rec['first_sample_token'])
        last_sample_rec = self.nusc.get('sample', scene_rec['last_sample_token'])

        # Set some display parameters
        layout = {
            'CAM_FRONT_LEFT': (0, 0),
            'CAM_FRONT': (imsize[0], 0),
            'CAM_FRONT_RIGHT': (2 * imsize[0], 0),
            'CAM_BACK_LEFT': (0, imsize[1]),
            'CAM_BACK': (imsize[0], imsize[1]),
            'CAM_BACK_RIGHT': (2 * imsize[0], imsize[1]),
        }

        horizontal_flip = ['CAM_BACK_LEFT', 'CAM_BACK', 'CAM_BACK_RIGHT']  # Flip these for aesthetic reasons.

        time_step = 1 / freq * 1e6  # Time-stamps are measured in micro-seconds.

        window_name = '{}'.format(scene_rec['name'])
        cv2.namedWindow(window_name)
        cv2.moveWindow(window_name, 0, 0)

        canvas = np.ones((2 * imsize[1], 3 * imsize[0], 3), np.uint8)
        if out_path is not None:
            fourcc = cv2.VideoWriter_fourcc(*'MJPG')
            out = cv2.VideoWriter(out_path, fourcc, freq, canvas.shape[1::-1])
        else:
            out = None

        # Load first sample_data record for each channel
        current_recs = {}  # Holds the current record to be displayed by channel.
        prev_recs = {}  # Hold the previous displayed record by channel.
        for channel in layout:
            current_recs[channel] = self.nusc.get('sample_data', first_sample_rec['data'][channel])
            prev_recs[channel] = None

        current_time = first_sample_rec['timestamp']

        while current_time < last_sample_rec['timestamp']:

            current_time += time_step

            # For each channel, find first sample that has time > current_time.
            for channel, sd_rec in current_recs.items():
                while sd_rec['timestamp'] < current_time and sd_rec['next'] != '':
                    sd_rec = self.nusc.get('sample_data', sd_rec['next'])
                    current_recs[channel] = sd_rec

            # Now add to canvas
            for channel, sd_rec in current_recs.items():

                # Only update canvas if we have not already rendered this one.
                if not sd_rec == prev_recs[channel]:

                    # Get annotations and params from DB.
                    impath, boxes, camera_intrinsic = self.nusc.get_sample_data(sd_rec['token'],
                                                                                box_vis_level=BoxVisibility.ANY)

                    # Load and render
                    if not osp.exists(impath):
                        raise Exception('Error: Missing image %s' % impath)
                    im = cv2.imread(impath)
                    for box in boxes:
                        c = self.get_color(box.name)
                        box.render_cv2(im, view=camera_intrinsic, normalize=True, colors=(c, c, c))

                    im = cv2.resize(im, imsize)
                    if channel in horizontal_flip:
                        im = im[:, ::-1, :]

                    canvas[layout[channel][1]: layout[channel][1] + imsize[1],
                           layout[channel][0]:layout[channel][0] + imsize[0], :] = im

                    prev_recs[channel] = sd_rec  # Store here so we don't render the same image twice.

            # Show updated canvas.
            cv2.imshow(window_name, canvas)
            if out_path is not None:
                out.write(canvas)

            key = cv2.waitKey(1)  # Wait a very short time (1 ms).

            if key == 32:  # if space is pressed, pause.
                key = cv2.waitKey()

            if key == 27:  # if ESC is pressed, exit.
                cv2.destroyAllWindows()
                break

        cv2.destroyAllWindows()
        if out_path is not None:
            out.release()

    def render_scene_channel(self,
                             scene_token: str,
                             channel: str = 'CAM_FRONT',
                             imsize: Tuple[float, float] = (640, 360)) -> None:
        """
        Renders a full scene for a particular camera channel.
        :param scene_token: Unique identifier of scene to render.
        :param channel: Channel to render.
        :param imsize: Size of image to render. The larger the slower this will run.
        """

        valid_channels = ['CAM_FRONT_LEFT', 'CAM_FRONT', 'CAM_FRONT_RIGHT',
                          'CAM_BACK_LEFT', 'CAM_BACK', 'CAM_BACK_RIGHT']

        assert imsize[0] / imsize[1] == 16 / 9, "Aspect ratio should be 16/9."
        assert channel in valid_channels, 'Input channel {} not valid.'.format(channel)

        # Get records from DB
        scene_rec = self.nusc.get('scene', scene_token)
        sample_rec = self.nusc.get('sample', scene_rec['first_sample_token'])
        sd_rec = self.nusc.get('sample_data', sample_rec['data'][channel])

        # Open CV init
        name = '{}: {} (Space to pause, ESC to exit)'.format(scene_rec['name'], channel)
        cv2.namedWindow(name)
        cv2.moveWindow(name, 0, 0)

        has_more_frames = True
        while has_more_frames:

            # Get data from DB
            impath, boxes, camera_intrinsic = self.nusc.get_sample_data(sd_rec['token'],
                                                                        box_vis_level=BoxVisibility.ANY)

            # Load and render
            if not osp.exists(impath):
                raise Exception('Error: Missing image %s' % impath)
            im = cv2.imread(impath)
            for box in boxes:
                c = self.get_color(box.name)
                box.render_cv2(im, view=camera_intrinsic, normalize=True, colors=(c, c, c))

            # Render
            im = cv2.resize(im, imsize)
            cv2.imshow(name, im)

            key = cv2.waitKey(10)  # Images stored at approx 10 Hz, so wait 10 ms.
            if key == 32:  # If space is pressed, pause.
                key = cv2.waitKey()

            if key == 27:  # if ESC is pressed, exit
                cv2.destroyAllWindows()
                break

            if not sd_rec['next'] == "":
                sd_rec = self.nusc.get('sample_data', sd_rec['next'])
            else:
                has_more_frames = False

        cv2.destroyAllWindows()

<<<<<<< HEAD
    def render_egoposes_on_map(self, log_location: str, scene_tokens: List = None, close_dist: float = 100.0) -> None:
=======
    def render_egoposes_on_map(self, log_location: str,
                               scene_tokens: List = None,
                               color_fg: Tuple[int, int, int] = (167, 174, 186),
                               color_bg: Tuple[int, int, int] = (255, 255, 255)) -> None:
>>>>>>> b03a66ce
        """
        Renders ego poses a the map. These can be filtered by location or scene.
        :param log_location: Name of the location, e.g. "singapore-onenorth", "singapore-hollandvillage",
                             "singapore-queenstown' and "boston-seaport".
        :param scene_tokens: Optional list of scene tokens.
<<<<<<< HEAD
        :param close_dist: Distance in meters for an ego pose to be considered within range of another ego pose.
=======
        :param color_fg: Color of the semantic prior in RGB format.
        :param color_bg: Color of the non-semantic prior in RGB format.
>>>>>>> b03a66ce
        """

        # Settings


        # Get logs by location
        log_tokens = [l['token'] for l in self.nusc.log if l['location'] == log_location]
        assert len(log_tokens) > 0, 'Error: This split has 0 scenes for location %s!' % log_location

        # Filter scenes
        scene_tokens_location = [e['token'] for e in self.nusc.scene if e['log_token'] in log_tokens]
        if scene_tokens is not None:
            scene_tokens_location = [t for t in scene_tokens_location if t in scene_tokens]
        if len(scene_tokens_location) == 0:
            print('Warning: Found 0 valid scenes for location %s!' % log_location)

        map_poses = []
        map_mask = None

        print('Adding ego poses to map...')
        for scene_token in tqdm(scene_tokens_location):

            # Get records from the database.
            scene_record = self.nusc.get('scene', scene_token)
            log_record = self.nusc.get('log', scene_record['log_token'])
            map_record = self.nusc.get('map', log_record['map_token'])
            map_mask = map_record['mask']

            # For each sample in the scene, store the ego pose.
            sample_tokens = self.nusc.field2token('sample', 'scene_token', scene_token)
            for sample_token in sample_tokens:
                sample_record = self.nusc.get('sample', sample_token)

                # Poses are associated with the sample_data. Here we use the lidar sample_data.
                sample_data_record = self.nusc.get('sample_data', sample_record['data']['LIDAR_TOP'])
                pose_record = self.nusc.get('ego_pose', sample_data_record['ego_pose_token'])

                # Calculate the pose on the map and append
                map_poses.append(np.concatenate(
                    map_mask.to_pixel_coords(pose_record['translation'][0], pose_record['translation'][1])))

        # Compute number of close ego poses.
        print('Creating plot...')
        map_poses = np.vstack(map_poses)
        dists = sklearn.metrics.pairwise.euclidean_distances(map_poses * map_mask.resolution)
        close_poses = np.sum(dists < close_dist, axis=0)

        # Set the colors for the mask.
        mask = Image.fromarray(map_mask.mask())
        mask = np.array(mask)

        maskr = color_fg[0] * np.ones(np.shape(mask), dtype=np.uint8)
        maskr[mask == 0] = color_bg[0]
        maskg = color_fg[1] * np.ones(np.shape(mask), dtype=np.uint8)
        maskg[mask == 0] = color_bg[1]
        maskb = color_fg[2] * np.ones(np.shape(mask), dtype=np.uint8)
        maskb[mask == 0] = color_bg[2]
        mask = np.concatenate((np.expand_dims(maskr, axis=2),
                               np.expand_dims(maskg, axis=2),
                               np.expand_dims(maskb, axis=2)), axis=2)

        # Plot.
<<<<<<< HEAD
        _, ax = plt.subplots(1, 1, figsize=(10, 10), facecolor='black')
        ax.imshow(Image.fromarray(map_mask.mask()))
=======
        _, ax = plt.subplots(1, 1, figsize=(10, 10))
        ax.imshow(mask)
>>>>>>> b03a66ce
        title = 'Number of ego poses within {}m in {}'.format(close_dist, log_location)
        ax.set_title(title, color='k')
        sc = ax.scatter(map_poses[:, 0], map_poses[:, 1], s=10, c=close_poses)
        color_bar = plt.colorbar(sc, fraction=0.025, pad=0.04)
        plt.rcParams['figure.facecolor'] = 'black'
        color_bar_ticklabels = plt.getp(color_bar.ax.axes, 'yticklabels')
        plt.setp(color_bar_ticklabels, color='k')
        plt.rcParams['figure.facecolor'] = 'white'  # Reset for future plots
<|MERGE_RESOLUTION|>--- conflicted
+++ resolved
@@ -1013,25 +1013,19 @@
 
         cv2.destroyAllWindows()
 
-<<<<<<< HEAD
-    def render_egoposes_on_map(self, log_location: str, scene_tokens: List = None, close_dist: float = 100.0) -> None:
-=======
     def render_egoposes_on_map(self, log_location: str,
                                scene_tokens: List = None,
+                               close_dist: float = 100,
                                color_fg: Tuple[int, int, int] = (167, 174, 186),
                                color_bg: Tuple[int, int, int] = (255, 255, 255)) -> None:
->>>>>>> b03a66ce
         """
         Renders ego poses a the map. These can be filtered by location or scene.
         :param log_location: Name of the location, e.g. "singapore-onenorth", "singapore-hollandvillage",
                              "singapore-queenstown' and "boston-seaport".
         :param scene_tokens: Optional list of scene tokens.
-<<<<<<< HEAD
         :param close_dist: Distance in meters for an ego pose to be considered within range of another ego pose.
-=======
         :param color_fg: Color of the semantic prior in RGB format.
         :param color_bg: Color of the non-semantic prior in RGB format.
->>>>>>> b03a66ce
         """
 
         # Settings
@@ -1094,13 +1088,8 @@
                                np.expand_dims(maskb, axis=2)), axis=2)
 
         # Plot.
-<<<<<<< HEAD
-        _, ax = plt.subplots(1, 1, figsize=(10, 10), facecolor='black')
-        ax.imshow(Image.fromarray(map_mask.mask()))
-=======
         _, ax = plt.subplots(1, 1, figsize=(10, 10))
         ax.imshow(mask)
->>>>>>> b03a66ce
         title = 'Number of ego poses within {}m in {}'.format(close_dist, log_location)
         ax.set_title(title, color='k')
         sc = ax.scatter(map_poses[:, 0], map_poses[:, 1], s=10, c=close_poses)
