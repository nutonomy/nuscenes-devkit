--- conflicted
+++ resolved
@@ -142,68 +142,6 @@
     # Re-sample the match-data to match, prec, recall and conf.
     # ---------------------------------------------
 
-<<<<<<< HEAD
-    def cummean(x):
-        """ Computes the cumulative mean up to each position. """
-        sum_vals = np.nancumsum(x)  # Cumulative sum ignoring nans.
-        count_vals = np.cumsum(~np.isnan(x))  # Number of non-nans up to each position.
-        return np.divide(sum_vals, count_vals, out=np.zeros_like(sum_vals), where=count_vals != 0)
-
-    # Init each metric as nan.
-    tp_metrics = {key: np.nan for key in cfg.metric_names}
-
-    # If raw_metrics are empty, this means that no GT samples exist for this class.
-    # Then we set the metrics to nan and ignore their contribution later on.
-    if len(raw_metrics) == 0:
-        return tp_metrics
-
-    for metric_name in {key: [] for key in cfg.metric_names}:
-        # If no box was predicted for this class, no raw metrics exist and we set secondary metrics to 1.
-        # Likewise if all predicted boxes are false positives.
-        metric_vals = raw_metrics[metric_name]
-        if len(metric_vals) == 0 or all(np.isnan(metric_vals)):
-            tp_metrics[metric_name] = 1
-            continue
-
-        # Certain classes do not have attributes. In this case keep nan and continue.
-        if metric_name == 'attr_err' and class_name in ['barrier', 'traffic_cone']:
-            continue
-
-        # Normalize and clip metric errors.
-        metric_bound = cfg.metric_bounds[metric_name]
-        metric_vals = np.array(metric_vals) / metric_bound  # Normalize.
-        metric_vals = np.minimum(1, metric_vals)  # Clip.
-
-        # Compute mean metric error for every sample (sorted by conf).
-        metric_cummeans = cummean(metric_vals)
-
-        # Average over predefined recall thresholds.
-        # Note: For unachieved recall values this assigns the maximum possible error (1). This punishes methods that
-        # do not achieve these recall values and users that intentionally submit less boxes.
-        metric_errs = np.ones((len(raw_metrics['threshold_inds']),))
-        valid = np.where(np.logical_not(np.isnan(raw_metrics['threshold_inds'])))[0]
-        valid_thresholds = raw_metrics['threshold_inds'][valid].astype(np.int32)
-        metric_errs[valid] = metric_cummeans[valid_thresholds]
-        tp_metrics[metric_name] = metric_errs.mean()
-
-        # Write plot to disk.
-        # if self.plot_dir is not None:
-        #     plt.clf()
-        #     plt.plot(raw_metrics['rec_interp'], metric_errs)
-        #     plt.xlabel('Recall r')
-        #     plt.ylabel('%s of matches with recall <= r' % metric_name)
-        #     plt.xlim([0.0, 1.0])
-        #     plt.ylim([0.0, 1.05])
-        #     plt.title('%s curve: class %s, avg=%.4f' % (metric_name, class_name, tp_metrics[metric_name]))
-        #     save_path = os.path.join(self.plot_dir, '%s-recall-%s.png' % (class_name, metric_name))
-        #     plt.savefig(save_path)
-
-        if verbose:
-            clip_ratio = np.mean(metric_vals == 1)  # type: float
-            print('%s: %.4f, %.1f%% values clipped' % (metric_name, tp_metrics[metric_name], clip_ratio * 100))
-
-    return tp_metrics
-=======
     for key in match_data.keys():
         if key == "conf":
             continue  # Confidence is used as reference to align with fp and tp. So skip in this step.
@@ -244,7 +182,6 @@
     first_ind = round(100 * min_recall)
     last_ind = np.nonzero(md.confidence)[0][-1]  # First instance of confidence = 0 is index of max achieved recall.
     if last_ind < first_ind:
-        return 1  # Assign 1 here. If this happens for all classes, the score for that TP metric will be 0.
+        return 1.0  # Assign 1 here. If this happens for all classes, the score for that TP metric will be 0.
     else:
-        return float(np.mean(getattr(md, metric_name)[first_ind: last_ind]))
->>>>>>> c14f8d2e
+        return float(np.mean(getattr(md, metric_name)[first_ind: last_ind]))