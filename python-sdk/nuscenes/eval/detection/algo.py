--- conflicted
+++ resolved
@@ -1,9 +1,7 @@
 # nuScenes dev-kit.
 # Code written by Oscar Beijbom, 2019.
-<<<<<<< HEAD
+
 from typing import Callable
-=======
->>>>>>> f3594b96
 
 import numpy as np
 
