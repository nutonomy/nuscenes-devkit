--- conflicted
+++ resolved
@@ -12,17 +12,10 @@
 import numpy as np
 from tqdm import tqdm
 
-<<<<<<< HEAD
+from nuscenes import NuScenes
+from nuscenes.eval.detection import NuScenesEval
 from nuscenes.eval.detection.data_classes import DetectionConfig
-from nuscenes.eval.detection.main import NuScenesEval
 from nuscenes.eval.detection.utils import category_to_detection_name, detection_name_to_rel_attributes
-from nuscenes.nuscenes import NuScenes
-=======
-from nuscenes.eval.detection import NuScenesEval
-from nuscenes.eval.detection.utils import category_to_detection_name, detection_name_to_rel_attributes
-from nuscenes.eval.detection.data_classes import DetectionConfig
-from nuscenes import NuScenes
->>>>>>> c393bdc8
 from nuscenes.utils.splits import create_splits_scenes
 
 
@@ -85,7 +78,7 @@
                         'translation': list(np.array(ann['translation']) + 5 * (np.random.rand(3) - 0.5)),
                         'size': list(np.array(ann['size']) * 2 * (np.random.rand(3) + 0.5)),
                         'rotation': list(np.array(ann['rotation']) + ((np.random.rand(4) - 0.5) * .1)),
-                        'velocity': list(nusc.box_velocity(ann_token) * (np.random.rand(3) + 0.5)),
+                        'velocity': list(nusc.box_velocity(ann_token)[:2] * (np.random.rand(3)[:2] + 0.5)),
                         'detection_name': detection_name,
                         'detection_score': random.random(),
                         'attribute_name': random_attr(detection_name)
@@ -104,7 +97,8 @@
         assert 'NUSCENES' in os.environ, 'Set NUSCENES env. variable to enable tests.'
 
         this_dir = os.path.dirname(os.path.abspath(__file__))
-        cfg = DetectionConfig.deserialize(json.load(open(os.path.join(this_dir, '../config.json'))))
+        with open(os.path.join(this_dir, '../config.json')) as f:
+            cfg = DetectionConfig.deserialize(json.load(f))
 
         nusc = NuScenes(version='v1.0-mini', dataroot=os.environ['NUSCENES'], verbose=False)
 
