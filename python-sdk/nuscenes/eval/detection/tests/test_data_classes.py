--- conflicted
+++ resolved
@@ -6,8 +6,9 @@
 import os
 import unittest
 
-<<<<<<< HEAD
-from nuscenes.eval.detection.data_classes import MetricData, EvalBox, EvalBoxes, MetricDataList, DetectionConfig
+from nuscenes.eval.detection.constants import TP_METRICS
+from nuscenes.eval.detection.data_classes import MetricData, EvalBox, EvalBoxes, MetricDataList, DetectionConfig, \
+    DetectionMetrics
 
 
 class TestDetectionConfig(unittest.TestCase):
@@ -19,7 +20,8 @@
         cfg_name = 'cvpr_2019.json'
         config_path = os.path.join(this_dir, '../configs/{}'.format(cfg_name))
 
-        cfg = json.load(open(config_path))
+        with open(config_path) as f:
+            cfg = json.load(f)
 
         detect_cfg = DetectionConfig.deserialize(cfg)
 
@@ -27,10 +29,6 @@
 
         recovered = DetectionConfig.deserialize(json.loads(json.dumps(detect_cfg.serialize())))
         self.assertEqual(detect_cfg, recovered)
-=======
-from nuscenes.eval.detection.constants import TP_METRICS
-from nuscenes.eval.detection.data_classes import MetricData, EvalBox, EvalBoxes, MetricDataList, DetectionConfig, \
-    DetectionMetrics
 
 
 class TestEvalBox(unittest.TestCase):
@@ -52,7 +50,6 @@
 
         recovered = EvalBoxes.deserialize(json.loads(json.dumps(boxes.serialize())))
         self.assertEqual(boxes, recovered)
->>>>>>> 27e48293
 
 
 class TestMetricData(unittest.TestCase):
