--- conflicted
+++ resolved
@@ -12,23 +12,19 @@
 from nuscenes import NuScenes
 from nuscenes.utils.data_classes import LidarPointCloud
 from nuscenes.utils.geometry_utils import view_points
-<<<<<<< HEAD
-from nuscenes.eval.detection.constants import TP_METRICS, DETECTION_NAMES, DETECTION_COLORS, TP_METRICS_UNITS
-from nuscenes.eval.detection.data_classes import MetricDataList, DetectionMetrics, EvalBoxes
-=======
+from nuscenes.eval.detection.data_classes import EvalBoxes
 from nuscenes.eval.detection.constants import TP_METRICS, DETECTION_NAMES, DETECTION_COLORS, TP_METRICS_UNITS, \
     PRETTY_DETECTION_NAMES, PRETTY_TP_METRICS
 from nuscenes.eval.detection.data_classes import MetricDataList, DetectionMetrics
->>>>>>> dbc54e16
 
 
 def visualize_sample(nusc: NuScenes,
                      sample_token: str,
                      gt_boxes: EvalBoxes,
                      pred_boxes: EvalBoxes,
-                     eval_range: Dict[str, float],
                      nsweeps: int = 1,
                      conf_th: float = 0.15,
+                     eval_range: float = 50,
                      verbose=True) -> None:
     """
     Visualizes a sample from BEV with annotations and detection results.
@@ -41,7 +37,6 @@
     :param eval_range: Range in meters beyond which boxes are ignored.
     :param verbose: Whether to print to stdout.
     """
-    max_eval_range = max(eval_range.values())
     # Retrieve sensor & pose records.
     sample_rec = nusc.get('sample', sample_token)
     sd_record = nusc.get('sample_data', sample_rec['data']['LIDAR_TOP'])
@@ -67,7 +62,7 @@
     # Show point cloud.
     points = view_points(pc.points[:3, :], np.eye(4), normalize=False)
     dists = np.sqrt(np.sum(pc.points[:2, :] ** 2, axis=0))
-    colors = np.minimum(1, dists / max_eval_range)
+    colors = np.minimum(1, dists / eval_range)
     ax.scatter(points[0, :], points[1, :], c=colors, s=0.2)
 
     # Show ego vehicle.
@@ -84,7 +79,7 @@
             box.render(ax, view=np.eye(4), colors=('b', 'b', 'b'), linewidth=1)
 
     # Limit visible range.
-    axes_limit = max_eval_range + 3  # Slightly bigger to include boxes that extend beyond the range.
+    axes_limit = eval_range + 3  # Slightly bigger to include boxes that extend beyond the range.
     ax.set_xlim(-axes_limit, axes_limit)
     ax.set_ylim(-axes_limit, axes_limit)
 
@@ -212,7 +207,7 @@
     fig, (ax, lax) = plt.subplots(ncols=2, gridspec_kw={"width_ratios": [4, 1]},
                                   figsize=(7.5, 5))
 
-    ax = setup_axis(title='Recall vs Precision ({} m)'.format(dist_th), xlabel='Recall', ylabel='Precision',
+    ax = setup_axis(xlabel='Recall', ylabel='Precision',
                     xlim=1, ylim=1, min_precision=min_precision, min_recall=min_recall, ax=ax)
 
     # Plot the recall vs. precision curve for each detection class.
