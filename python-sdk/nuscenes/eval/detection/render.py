--- conflicted
+++ resolved
@@ -1,8 +1,6 @@
 # nuScenes dev-kit.
 # Code written by Holger Caesar, Varun Bankiti, and Alex Lang, 2019.
 # Licensed under the Creative Commons [see licence.txt]
-
-from typing import Dict
 
 import numpy as np
 import json
@@ -25,12 +23,8 @@
                      nsweeps: int = 1,
                      conf_th: float = 0.15,
                      eval_range: float = 50,
-<<<<<<< HEAD
-                     verbose=True) -> None:
-=======
                      verbose: bool = True,
                      savepath: str = None) -> None:
->>>>>>> 9eb602a6
     """
     Visualizes a sample from BEV with annotations and detection results.
     :param nusc: NuScenes object.
