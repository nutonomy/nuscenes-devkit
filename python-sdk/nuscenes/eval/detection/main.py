--- conflicted
+++ resolved
@@ -182,12 +182,8 @@
         random.shuffle(sample_tokens_)
         for sample_token_ in sample_tokens_:
             visualize_sample(nusc_, sample_token_, nusc_eval.gt_boxes, nusc_eval.pred_boxes,
-<<<<<<< HEAD
-                             eval_range=max(nusc_eval.cfg.class_range.values()))
-=======
                              eval_range=max(nusc_eval.cfg.class_range.values()),
                              savepath=os.path.join(output_dir, '{}.png'.format(sample_token_)))
->>>>>>> 9eb602a6
 
     # Run evaluation.
     metrics, md_list = nusc_eval.run()
