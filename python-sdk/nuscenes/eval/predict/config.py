# nuScenes dev-kit.
# Code written by Freddy Boulton, Eric Wolff 2020.
from typing import List, Dict, Any

from nuscenes.eval.predict.metrics import Metric, DeserializeMetric


class PredictionConfig:
    """
    Data class that specifies the prediction evaluation settings.
    Intialized with:
    metrics: List of nuscenes.eval.predict.metric.Metric objects.
    seconds: Number of seconds to predict for each agent.
    frequency: Rate at which prediction is made, in Hz.
    """

    def __init__(self,
                 metrics: List[Metric],
                 seconds: int = 6,
                 frequency: int = 2):
        self.metrics = metrics
        self.seconds = seconds
<<<<<<< HEAD
        self.frequency = 2
=======
        self.frequency = frequency  # Hz
>>>>>>> b8409dbf

    def serialize(self) -> Dict[str, Any]:
        """ Serialize instance into json-friendly format. """

        return {'metrics': [metric.serialize() for metric in self.metrics],
                'seconds': self.seconds}

    @classmethod
    def deserialize(cls, content: Dict[str, Any]):
        """ Initialize from serialized dictionary. """
        return cls([DeserializeMetric(metric) for metric in content['metrics']],
                   seconds=content['seconds'])<|MERGE_RESOLUTION|>--- conflicted
+++ resolved
@@ -20,11 +20,7 @@
                  frequency: int = 2):
         self.metrics = metrics
         self.seconds = seconds
-<<<<<<< HEAD
-        self.frequency = 2
-=======
         self.frequency = frequency  # Hz
->>>>>>> b8409dbf
 
     def serialize(self) -> Dict[str, Any]:
         """ Serialize instance into json-friendly format. """
