# nuScenes dev-kit.
# Code written by Holger Caesar, 2018.
# Licensed under the Creative Commons [see licence.txt]

from typing import List, Dict, Tuple, Optional

import numpy as np
import matplotlib.pyplot as plt
from pyquaternion import Quaternion

from nuscenes.utils.data_classes import LidarPointCloud, Box
from nuscenes.utils.geometry_utils import view_points
from nuscenes.nuscenes import NuScenes

# Define constant
IGNORE = -1


def category_to_detection_name(category_name: str) -> Optional[str]:
    """
    Default label mapping from nuScenes to nuScenes detection classes.
    Note that pedestrian does not include personal_mobility, stroller and wheelchair.
    :param category_name: Generic nuScenes class.
    :return: nuScenes detection classes.
    """
    detection_mapping = {
        'movable_object.barrier': 'barrier',
        'vehicle.bicycle': 'bicycle',
        'vehicle.bus.bendy': 'bus',
        'vehicle.bus.rigid': 'bus',
        'vehicle.car': 'car',
        'vehicle.construction': 'construction_vehicle',
        'vehicle.motorcycle': 'motorcycle',
        'human.pedestrian.adult': 'pedestrian',
        'human.pedestrian.child': 'pedestrian',
        'human.pedestrian.construction_worker': 'pedestrian',
        'human.pedestrian.police_officer': 'pedestrian',
        'movable_object.trafficcone': 'traffic_cone',
        'vehicle.trailer': 'trailer',
        'vehicle.truck': 'truck'
    }

    if category_name in detection_mapping:
        return detection_mapping[category_name]
    else:
        return None


def visualize_sample(nusc: NuScenes, sample_token: str, all_annotations: Dict, all_results: Dict, nsweeps: int=1,
                     conf_th: float=0.15, eval_range: float=40, verbose=True) -> None:
    """
    Visualizes a sample from BEV with annotations and detection results.
    :param nusc: NuScenes object.
    :param sample_token: The nuScenes sample token.
    :param all_annotations: Maps each sample token to its annotations.
    :param all_results: Maps each sample token to its results.
    :param nsweeps: Number of sweeps used for lidar visualization.
    :param conf_th: The confidence threshold used to filter negatives.
    :param eval_range: Range in meters beyond which boxes are ignored.
    :param verbose: Whether to print to stdout.
    """

    # Retrieve sensor & pose records.
    sample_rec = nusc.get('sample', sample_token)
    sd_record = nusc.get('sample_data', sample_rec['data']['LIDAR_TOP'])
    cs_record = nusc.get('calibrated_sensor', sd_record['calibrated_sensor_token'])
    pose_record = nusc.get('ego_pose', sd_record['ego_pose_token'])

    # Get boxes.
    boxes_gt_global = all_annotations[sample_token]
    boxes_est_global = all_results[sample_token]

    # Map GT boxes to lidar.
    boxes_gt = boxes_to_sensor(boxes_gt_global, pose_record, cs_record)

    # Map EST boxes to lidar.
    boxes_est = boxes_to_sensor(boxes_est_global, pose_record, cs_record)

    # Get point cloud in lidar frame.
    pc, _ = LidarPointCloud.from_file_multisweep(nusc, sample_rec, 'LIDAR_TOP', 'LIDAR_TOP', nsweeps=nsweeps)

    # Init axes.
    _, ax = plt.subplots(1, 1, figsize=(9, 9))

    # Show point cloud.
    points = view_points(pc.points[:3, :], np.eye(4), normalize=False)
    dists = np.sqrt(np.sum(pc.points[:2, :] ** 2, axis=0))
    colors = np.minimum(1, dists / eval_range)
    ax.scatter(points[0, :], points[1, :], c=colors, s=0.2)

    # Show ego vehicle.
    ax.plot(0, 0, 'x', color='black')

    # Show GT boxes.
    for box in boxes_gt:
        box.render(ax, view=np.eye(4), colors=('g', 'g', 'g'), linewidth=2)

    # Show EST boxes.
    for box in boxes_est:
        # Show only predictions with a high score.
        if box.score >= conf_th:
            box.render(ax, view=np.eye(4), colors=('b', 'b', 'b'), linewidth=1)

    # Limit visible range.
    axes_limit = eval_range + 3  # Slightly bigger to include boxes that extend beyond the range.
    ax.set_xlim(-axes_limit, axes_limit)
    ax.set_ylim(-axes_limit, axes_limit)

    # Show plot.
    if verbose:
        print('Showing sample token %s' % sample_token)
    plt.title(sample_token)
    plt.show()


def filter_boxes(sample_boxes: List[Dict], pose_record: Dict, cs_record: Dict, eval_range: float) \
        -> Tuple[List[Dict], List[float]]:
    """
    Removes all boxes that are not within the valid eval_range of the LIDAR.
    :param sample_boxes: A list of sample_annotation OR sample_result entries.
    :param pose_record: An ego_pose entry stored as a dict.
    :param cs_record: A calibrated_sensor entry stored as a dict.
    :param eval_range: Range in meters beyond which boxes are ignored.
    :return: The filtered sample_boxes and their distances to the sensor.
    """
    # Moved boxes to lidar coordinate frame
    sample_boxes_sensor = boxes_to_sensor(sample_boxes, pose_record, cs_record)

    # Filter boxes outside the relevant area.
    result = []
    ego_dists = []
    for box_sensor, box_global in zip(sample_boxes_sensor, sample_boxes):
        dist = np.sqrt(np.sum(box_sensor.center ** 2))
        if dist <= eval_range:
            result.append(box_global)  # Add the sample_box, not the box.
            ego_dists.append(dist)

    return result, ego_dists


def center_distance(sample_annotation: Dict, sample_result: Dict) -> float:
    """
    L2 distance between the box centers (xy only).
    :param sample_annotation: GT annotation sample.
    :param sample_result: Predicted sample.
    :return: L2 distance.
    """
    return np.linalg.norm(np.array(sample_result['translation'][:2]) - np.array(sample_annotation['translation'][:2]))


def velocity_l2(sample_annotation: Dict, sample_result: Dict) -> float:
    """
    L2 distance between the velocity vectors (xy only).
    If the predicted velocities are nan, we return inf, which is subsequently clipped to 1.
    :param sample_annotation: GT annotation sample.
    :param sample_result: Predicted sample.
    :return: L2 distance.
    """
    if any(np.isnan(sample_result['velocity'][:2])):
        return np.inf
    else:
        return np.linalg.norm(np.array(sample_result['velocity'][:2]) - np.array(sample_annotation['velocity'][:2]))


def yaw_diff(sample_annotation: Dict, sample_result: Dict) -> float:
    """
    Returns the yaw angle difference between the orientation of two boxes.
    :param sample_annotation: GT annotation sample.
    :param sample_result: Predicted sample.
    :return: Yaw angle difference in radians in [0, pi].
    """
    yaw_annotation = quaternion_yaw(Quaternion(sample_annotation['rotation']))
    yaw_result = quaternion_yaw(Quaternion(sample_result['rotation']))

    # Compute smallest angle between two yaw values.
    angle_diff = abs(yaw_annotation - yaw_result)
    if angle_diff > np.pi:
        angle_diff = 2 * np.pi - angle_diff  # Shift (pi, 2*pi] to (0, pi].
    return angle_diff


def attr_acc(sample_annotation: Dict, sample_result: Dict, attributes: List[str]) -> float:
    """
    Computes the classification accuracy for the attribute of this class (if any).
    If the GT class has no attributes, we assign an accuracy of nan, which is ignored later on.
    If any attribute_scores are set to ignore, we assign an accuracy of 0.
    :param sample_annotation: GT annotation sample.
    :param sample_result: Predicted sample.
    :param attributes: Names of attributes in the same order as attribute_scores below.
    :return: Attribute classification accuracy or nan if no GT class does not have any attributes.
    """
    # Specify the relevant attributes for the current GT class.
    gt_attr_vec = np.array(sample_annotation['attribute_labels'])
    res_scores = np.array(sample_result['attribute_scores'])
    gt_class = sample_annotation['detection_name']
    if gt_class in ['pedestrian']:
        rel_attributes = ['pedestrian.moving', 'pedestrian.sitting_lying_down', 'pedestrian.standing']
    elif gt_class in ['bicycle', 'motorcycle']:
        rel_attributes = ['cycle.with_rider', 'cycle.without_rider']
    elif gt_class in ['car', 'bus', 'construction_vehicle', 'trailer', 'truck']:
        rel_attributes = ['vehicle.moving', 'vehicle.parked', 'vehicle.stopped']
    else:
<<<<<<< HEAD
        # Classes without attributes: barrier, traffic_cone.
=======
        # Classes without attributes: barrier, traffic_cone
>>>>>>> 815f8b9f
        rel_attributes = []

    # Map labels to indices and compute accuracy; nan if no attributes are relevant.
    if len(rel_attributes) == 0:
        # If a class has no attributes, we return nan.
        acc = np.nan
    elif any(np.isnan(res_scores)):
        # Catch errors and abort early if any score is nan.
        raise Exception('Error: attribute_score is nan. Set to -1 to ignore!')
    elif any(res_scores == IGNORE):
        # If attributes scores are set to ignore, we return an accuracy of 0.
        acc = 0
    else:
        # Otherwise compute accuracy.
        attr_inds = np.array([i for (i, a) in enumerate(attributes) if a in rel_attributes])
        ann_label = attr_inds[gt_attr_vec[attr_inds] == 1]
        res_label = attr_inds[np.argmax(res_scores[attr_inds])]
        acc = float(ann_label == res_label)

    return acc


def scale_iou(sample_annotation: Dict, sample_result: Dict) -> float:
    """
    This method compares predictions to the ground truth in terms of scale.
    It is equivalent to intersection over union (IOU) between the two boxes in 3D,
    if we assume that the boxes are aligned, i.e. translation and rotation are considered identical.
    :param sample_annotation: GT annotation sample.
    :param sample_result: Predicted sample.
    :return: Scale IOU.
    """
    # Validate inputs.
    sa_size = np.array(sample_annotation['size'])
    sr_size = np.array(sample_result['size'])
    assert all(sa_size > 0), 'Error: sample_annotation sizes must be >0.'
    assert all(sr_size > 0), 'Error: sample_result sizes must be >0.'

    # Compute IOU.
    min_wlh = np.minimum(sa_size, sr_size)
    volume_annotation = np.prod(sa_size)
    volume_result = np.prod(sr_size)
    intersection: float = np.prod(min_wlh)
    union: float = volume_annotation + volume_result - intersection
    iou = intersection / union

    return iou


def quaternion_yaw(q: Quaternion) -> float:
    """
    Calculate the yaw angle from a quaternion.
    Note that this only works for a quaternion that represents a box in lidar or global coordinate frame.
    It does not work for a box in the camera frame.
    :param q: Quaternion of interest.
    :return: Yaw angle in radians.
    """

    # Project into xy plane.
    v = np.dot(q.rotation_matrix, np.array([1, 0, 0]))

    # Measure yaw using arctan.
    yaw = np.arctan2(v[1], v[0])

    return yaw


def boxes_to_sensor(boxes: List[Dict], pose_record: Dict, cs_record: Dict):
    """
    Map boxes from global coordinates to the vehicle's sensor coordinate system.
    :param boxes: The boxes in global coordinates.
    :param pose_record: The pose record of the vehicle at the current timestamp.
    :param cs_record: The calibrated sensor record of the sensor.
    :return: The transformed boxes.
    """
    boxes_out = []
    for box in boxes:
        # Create Box instance.
        box = Box(box['translation'], box['size'], Quaternion(box['rotation']))

        # Move box to ego vehicle coord system.
        box.translate(-np.array(pose_record['translation']))
        box.rotate(Quaternion(pose_record['rotation']).inverse)

        #  Move box to sensor coord system.
        box.translate(-np.array(cs_record['translation']))
        box.rotate(Quaternion(cs_record['rotation']).inverse)

        boxes_out.append(box)

    return boxes_out<|MERGE_RESOLUTION|>--- conflicted
+++ resolved
@@ -200,11 +200,7 @@
     elif gt_class in ['car', 'bus', 'construction_vehicle', 'trailer', 'truck']:
         rel_attributes = ['vehicle.moving', 'vehicle.parked', 'vehicle.stopped']
     else:
-<<<<<<< HEAD
         # Classes without attributes: barrier, traffic_cone.
-=======
-        # Classes without attributes: barrier, traffic_cone
->>>>>>> 815f8b9f
         rel_attributes = []
 
     # Map labels to indices and compute accuracy; nan if no attributes are relevant.
