--- conflicted
+++ resolved
@@ -81,15 +81,7 @@
 
 24. **[Pushable Pullable Object](#pushable-pullable-object)**: Objects that a pedestrian may push or pull. For example dolleys, wheel barrows, garbage-bins with wheels, or shopping carts. Typically not designed to carry humans.
 
-<<<<<<< HEAD
-25. **[Debris](#debris)**: Debris or movable object that is left **on the driveable surface** that is too large to be driven over safely, e.g tree branch, full trash bag etc. 
-=======
-25. **[Temporary Traffic Barrier](#temporary-traffic-barrier)**: Any metal, concrete or water barrier temporarily placed in the scene in order to re-direct vehicle or pedestrian traffic. In particular, includes barriers used at construction zones. If there are multiple barriers either connected or just placed next to each other, they should be annotated separately.
-
-26. **[Pushable Pullable Object](#pushable-pullable-object)**: Objects that a pedestrian may push or pull. For example dolleys, wheel barrows, garbage-bins with wheels, or shopping carts. Typically not designed to carry humans.
-
-27. **[Debris](#debris)**: Debris or movable object that is too large to be driven over safely. Includes misc. things like trash bags, temporary road-signs, objects around construction zones, and trash cans. 
->>>>>>> b03a66ce
+25. **[Debris](#debris)**: Debris or movable object that is too large to be driven over safely. Includes misc. things like trash bags, temporary road-signs, objects around construction zones, and trash cans. 
 
 # Attributes 
 1. **For every object, include the attribute:** 
