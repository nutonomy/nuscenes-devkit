--- conflicted
+++ resolved
@@ -9,9 +9,5 @@
 scikit-learn
 scipy
 Shapely<2.0.0
-<<<<<<< HEAD
 tqdm
-=======
-tqdm
-parameterized
->>>>>>> 4df2701f
+parameterized